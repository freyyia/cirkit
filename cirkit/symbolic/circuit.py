import itertools
from collections import defaultdict
from dataclasses import dataclass, field
from enum import IntEnum, auto
from functools import cached_property
from typing import (
    Any,
    Callable,
    Dict,
    Iterable,
    Iterator,
    List,
    Optional,
    Protocol,
    Sequence,
    Tuple,
    Union,
)

from cirkit.symbolic.layers import (
    DenseLayer,
    HadamardLayer,
    InputLayer,
    KroneckerLayer,
    Layer,
    ProductLayer,
    SumLayer,
)
from cirkit.symbolic.parameters import ParameterFactory
from cirkit.templates.region_graph import PartitionNode, RegionGraph, RegionNode, RGNode
<<<<<<< HEAD
from cirkit.utils.algorithms import DiAcyclicGraph, RootedDiAcyclicGraph, bfs, topological_ordering
=======
from cirkit.utils.algorithms import (
    BiRootedDiAcyclicGraph,
    DiAcyclicGraph,
    bfs,
    topological_ordering,
)
from cirkit.utils.orderedset import OrderedSet
>>>>>>> 2cd1f1d8
from cirkit.utils.scope import Scope

AbstractCircuitOperator = IntEnum  # TODO: switch to StrEnum (>=py3.11) or better alternative


class CircuitOperator(AbstractCircuitOperator):
    """Types of Symolic operations on circuits."""

    def _generate_next_value_(self, start: int, count: int, last_values: list) -> int:
        return -(
            count + 1
        )  # Enumerate negative integers as the user can extend them with non-negative ones

    MERGE = auto()
    INTEGRATION = auto()
    DIFFERENTIATION = auto()
    MULTIPLICATION = auto()
    CONJUGATION = auto()


@dataclass(frozen=True)
class CircuitOperation:
    """The Symbolic operation applied on a SymCircuit."""

    operator: AbstractCircuitOperator
    operands: Tuple["Circuit", ...]
    metadata: Dict[str, Any] = field(default_factory=dict)


class CircuitBlock(RootedDiAcyclicGraph[Layer]):
    def __init__(
        self,
        layers: List[Layer],
        in_layers: Dict[Layer, List[Layer]],
        output: Layer,
        *,
        topologically_ordered: bool = False,
    ):
        super().__init__(layers, in_layers, [output], topologically_ordered=topologically_ordered)

    def layer_inputs(self, l: Layer) -> List[Layer]:
        return self.node_inputs(l)

    def layer_outputs(self, l: Layer) -> List[Layer]:
        return self.node_outputs(l)

    @property
    def layers_inputs(self) -> Dict[Layer, List[Layer]]:
        return self.nodes_inputs

    @property
    def layers_outputs(self) -> Dict[Layer, List[Layer]]:
        return self.nodes_outputs

    @property
    def layers(self) -> List[Layer]:
        return self.nodes

    @property
    def inner_layers(self) -> Iterator[Union[SumLayer, ProductLayer]]:
        """Inner (non-input) layers in the circuit."""
        return (l for l in self.layers if isinstance(l, (SumLayer, ProductLayer)))

    @property
    def sum_layers(self) -> Iterator[SumLayer]:
        """Sum layers in the circuit, which are always inner layers."""
        return (l for l in self.layers if isinstance(l, SumLayer))

    @property
    def product_layers(self) -> Iterator[ProductLayer]:
        """Product layers in the circuit, which are always inner layers."""
        return (l for l in self.layers if isinstance(l, ProductLayer))

    @staticmethod
    def from_layer(sl: Layer) -> "CircuitBlock":
        return CircuitBlock([sl], {}, sl, topologically_ordered=True)

    @staticmethod
    def from_layer_composition(*sl: Layer) -> "CircuitBlock":
        layers = list(sl)
        in_layers = {}
        assert len(layers) > 1, "Expected a composition of at least 2 layers"
        for i, l in enumerate(layers):
            in_layers[l] = [layers[i - 1]] if i - 1 >= 0 else []
        return CircuitBlock(layers, in_layers, sl[-1], topologically_ordered=True)


class InputLayerFactory(Protocol):
    def __call__(self, scope: Scope, num_units: int, num_channels: int) -> InputLayer:
        ...


class SumLayerFactory(Protocol):
    def __call__(self, scope: Scope, num_input_units: int, num_output_units: int) -> SumLayer:
        ...


class ProductLayerFactory(Protocol):
    def __call__(self, scope: Scope, num_input_units: int, arity: int) -> ProductLayer:
        ...


class MixingLayerFactory(Protocol):
    def __call__(self, scope: Scope, num_units: int, arity: int) -> SumLayer:
        ...


class Circuit(DiAcyclicGraph[Layer]):
    """The symbolic representation of a circuit."""

    def __init__(
        self,
        scope: Scope,
        num_channels: int,
        layers: List[Layer],
        in_layers: Dict[Layer, List[Layer]],
        outputs: List[Layer],
        *,
        operation: Optional[CircuitOperation] = None,
        topologically_ordered: bool = False,
    ) -> None:
        super().__init__(layers, in_layers, outputs, topologically_ordered=topologically_ordered)
        self.scope = scope
        self.num_channels = num_channels
        self.operation = operation

    @property
    def num_variables(self) -> int:
        return len(self.scope)

    def layer_inputs(self, l: Layer) -> List[Layer]:
        return self.node_inputs(l)

    def layer_outputs(self, l: Layer) -> List[Layer]:
        return self.node_outputs(l)

    @property
    def layers_inputs(self) -> Dict[Layer, List[Layer]]:
        return self.nodes_inputs

    @property
    def layers_outputs(self) -> Dict[Layer, List[Layer]]:
        return self.nodes_outputs

    @property
    def layers(self) -> List[Layer]:
        return self.nodes

    #######################################    Layer views    ######################################
    # These are iterable views of the nodes in the SymC, and the topological order is guaranteed
    # (by a stronger ordering). For efficiency, all these views are iterators (implemented as a
    # container iter or a generator), so that they can be chained for iteration without
    # instantiating intermediate containers.

    @property
    def inner_layers(self) -> Iterator[Union[SumLayer, ProductLayer]]:
        """Inner (non-input) layers in the circuit."""
        return (l for l in self.layers if isinstance(l, (SumLayer, ProductLayer)))

    @property
    def sum_layers(self) -> Iterator[SumLayer]:
        """Sum layers in the circuit, which are always inner layers."""
        return (l for l in self.layers if isinstance(l, SumLayer))

    @property
    def product_layers(self) -> Iterator[ProductLayer]:
        """Product layers in the circuit, which are always inner layers."""
        return (l for l in self.layers if isinstance(l, ProductLayer))

    ##################################### Structural properties ####################################

    @cached_property
    def is_smooth(self) -> bool:
        return all(
            sum_sl.scope == in_sl.scope
            for sum_sl in self.sum_layers
            for in_sl in self.layer_inputs(sum_sl)
        )

    @cached_property
    def is_decomposable(self) -> bool:
        return not any(
            lhs_in_sl.scope & rhs_in_sl.scope
            for prod_sl in self.product_layers
            for lhs_in_sl, rhs_in_sl in itertools.combinations(self.layer_inputs(prod_sl), 2)
        )

    @cached_property
    def is_structured_decomposable(self) -> bool:
        # Structured-decomposability is self-compatiblity
        return self.is_compatible(self)

    @cached_property
    def is_omni_compatible(self) -> bool:
        if not self.is_smooth:
            return False
        if not self.is_decomposable:
            return False
        # TODO
        return False

    def is_compatible(self, oth: "Circuit", scope: Optional[Iterable[int]] = None) -> bool:
        if not self.is_smooth:
            return False
        if not self.is_decomposable:
            return False
        # TODO
        return True

    @classmethod
    def from_operation(
        cls,
        scope: Scope,
        num_channels: int,
        blocks: List[CircuitBlock],
        in_blocks: Dict[CircuitBlock, List[CircuitBlock]],
        output_blocks: List[CircuitBlock],
        operation: CircuitOperation,
        *,
        topologically_ordered: bool = False,
    ):
        # Unwrap blocks into layers (as well as their connections)
        layers = [l for b in blocks for l in b.layers]
        in_layers = defaultdict(list)
        outputs = [b.output for b in output_blocks]

        # Retrieve connections between layers from connections between circuit blocks
        for b in blocks:
            b_layer_inputs = list(b.inputs)
            block_ins = in_blocks.get(b, [])
            if len(b_layer_inputs) == 1:
                (b_input,) = b_layer_inputs
                in_layers[b_input].extend(bi.output for bi in block_ins)
            elif len(block_ins) > 0:
                raise ValueError(
                    f"A circuit block having multiple inputs cannot be a non-input block"
                )
            for l in b.layers:
                in_layers[l].extend(b.layer_inputs(l))
        # Build the circuit and set the operation
        return cls(
            scope,
            num_channels,
            layers,
            in_layers,
            outputs,
            operation=operation,
            topologically_ordered=topologically_ordered
            and all(b.is_topologically_ordered for b in blocks),
        )

    @classmethod
    def from_region_graph(
        cls,
        region_graph: RegionGraph,
        *,
        input_factory: InputLayerFactory,
        sum_product: Optional[str] = None,
        dense_weight_factory: Optional[ParameterFactory] = None,
        sum_factory: Optional[SumLayerFactory] = None,
        prod_factory: Optional[ProductLayerFactory] = None,
        mixing_factory: Optional[MixingLayerFactory] = None,
        num_channels: int = 1,
        num_input_units: int = 1,
        num_sum_units: int = 1,
        num_classes: int = 1,
    ) -> "Circuit":
        """Construct a symbolic circuit from a region graph.
            There are two ways to use this method. The first one is to specify a sum-product layer
            abstraction, which can be either 'cp' (the CP layer), 'cp-t' (the CP-transposed layer),
            or 'tucker' (the Tucker layer). The second one is to manually specify the factories to
            build distinct um and product layers. If the first way is chosen, then one can possibly
            use a factory that builds the symbolic parameters of the sum-product layer abstractions.
            The factory that constructs the input factory must always be specified.

        Args:
            region_graph: The region graph.
            input_factory: A factory that builds an input layer.
            sum_product: The sum-product layer to use. It can be None, 'cp', 'cp-t', or 'tucker'.
            dense_weight_factory: The factory to construct the weight of the sum-product layer abstraction.
                It can be None, or a parameter factory, i.e., a map from a shape to a symbolic parameter.
            sum_factory: A factory that builds a sum layer. It can be None.
            prod_factory: A factory that builds a product layer. It can be None.
            mixing_factory: A factory that builds a mixing layer. It can be None if the given region graph
                does not have any region node being decomposed into more than one partitioning.
            num_channels: The number of channels for each variable.
            num_input_units: The number of input units.
            num_sum_units: The number of sum units per sum layer.
            num_classes: The number of output classes.

        Returns:
            Circuit: A symbolic circuit.

        Raises:
            NotImplementedError: If an unknown 'sum_product' is given.
            ValueError: If both 'sum_product' and layer factories are specified, or none of them.
            ValueError: If the mixing factory is required, but it was not given.
            ValueError: The given region graph is malformed.
        """
        if (sum_factory is None and prod_factory is not None) or (
            sum_factory is not None and prod_factory is None
        ):
            raise ValueError(
                "Both 'sum_factory' and 'prod_factory' must be specified or none of them"
            )
        if sum_product is None and (sum_factory is None or prod_factory is None):
            raise ValueError(
                "If 'sum_product' is not given, then both 'sum_factory' and 'prod_factory' must be specified"
            )
        if sum_product is not None and (sum_factory is not None or prod_factory is not None):
            raise ValueError(
                "At most one between 'sum_product' and the pair 'sum_factory' and 'prod_factory' must be specified"
            )

        layers: List[Layer] = []
        in_layers: Dict[Layer, List[Layer]] = {}
        rgn_to_layers: Dict[RGNode, Layer] = {}

        def build_cp_(
            rgn: RegionNode, rgn_partitioning: OrderedSet[RegionNode], num_output_units: int
        ) -> HadamardLayer:
            layer_ins = [rgn_to_layers[rgn_in] for rgn_in in rgn_partitioning]
            denses = [
                DenseLayer(
                    rgn_in.scope,
                    rgn_to_layers[rgn_in].num_output_units,
                    num_output_units,
                    weight_factory=dense_weight_factory,
                )
                for rgn_in in rgn_partitioning
            ]
            hadamard = HadamardLayer(rgn.scope, num_output_units, arity=len(rgn_partitioning))
            layers.extend(denses)
            layers.append(hadamard)
            in_layers[hadamard] = denses
            for d, li in zip(denses, layer_ins):
                in_layers[d] = [li]
            rgn_to_layers[rgn] = hadamard
            return hadamard

        def build_cp_transposed_(
            rgn: RegionNode, rgn_partitioning: OrderedSet[RegionNode], num_output_units: int
        ) -> DenseLayer:
            layer_ins = [rgn_to_layers[rgn_in] for rgn_in in rgn_partitioning]
            num_in_units = list(set([li.num_output_units for li in layer_ins]))
            if len(num_in_units) > 1:
                raise ValueError(
                    "Cannot build a CP transposed layer, as the inputs would have different units"
                )
            hadamard = HadamardLayer(rgn.scope, num_in_units[0], arity=len(rgn_partitioning))
            dense = DenseLayer(
                rgn.scope, num_in_units[0], num_output_units, weight_factory=dense_weight_factory
            )
            layers.append(hadamard)
            layers.append(dense)
            in_layers[hadamard] = layer_ins
            in_layers[dense] = [hadamard]
            rgn_to_layers[rgn] = dense
            return dense

        def build_tucker_(
            rgn: RegionNode, rgn_partitioning: OrderedSet[RegionNode], num_output_units: int
        ) -> DenseLayer:
            layer_ins = [rgn_to_layers[rgn_in] for rgn_in in rgn_partitioning]
            num_in_units = list(set([li.num_output_units for li in layer_ins]))
            if len(num_in_units) > 1:
                raise ValueError(
                    "Cannot build a Tucker layer, as the inputs would have different units"
                )
            kronecker = KroneckerLayer(rgn.scope, num_in_units[0], arity=len(rgn_partitioning))
            dense = DenseLayer(
                rgn.scope, num_in_units[0], num_output_units, weight_factory=dense_weight_factory
            )
            layers.append(kronecker)
            layers.append(dense)
            in_layers[kronecker] = layer_ins
            in_layers[dense] = [kronecker]
            rgn_to_layers[rgn] = dense
            return dense

        sum_prod_builder_: Optional[Callable[[RegionNode, OrderedSet[RegionNode], int], Layer]]
        if sum_product is None:
            sum_prod_builder_ = None
        elif sum_product == "cp":
            sum_prod_builder_ = build_cp_
        elif sum_product == "cp-t":
            sum_prod_builder_ = build_cp_transposed_
        elif sum_product == "tucker":
            sum_prod_builder_ = build_tucker_
        else:
            raise NotImplementedError(f"Unknown sum-product layer abstraction called {sum_product}")

        # Loop through the region graph nodes, which are already sorted in a topological ordering
        for rgn in region_graph.nodes:
            if isinstance(rgn, RegionNode) and not rgn.inputs:  # Input region node
                input_sl = input_factory(rgn.scope, num_input_units, num_channels)
                num_output_units = num_sum_units if rgn.outputs else num_classes
                if sum_factory is None:
                    layers.append(input_sl)
                    rgn_to_layers[rgn] = input_sl
                    continue
                sum_sl = sum_factory(rgn.scope, num_input_units, num_output_units)
                layers.append(input_sl)
                layers.append(sum_sl)
                in_layers[sum_sl] = [input_sl]
                rgn_to_layers[rgn] = sum_sl
            elif isinstance(rgn, PartitionNode):  # Partition node
                # If a sum-product layer abstraction has been specified, then just skip partition nodes
                if sum_prod_builder_ is not None:
                    continue
                assert prod_factory is not None
                prod_inputs = [rgn_to_layers[rgn_in] for rgn_in in rgn.inputs]
                prod_sl = prod_factory(rgn.scope, num_sum_units, len(prod_inputs))
                layers.append(prod_sl)
                in_layers[prod_sl] = prod_inputs
                rgn_to_layers[rgn] = prod_sl
            elif isinstance(rgn, RegionNode) and len(rgn.inputs) == 1:  # Region node
                num_units = num_sum_units if rgn.outputs else num_classes
                (rgn_in,) = rgn.inputs
                if sum_prod_builder_ is not None:
                    sum_prod_builder_(rgn, rgn_in.inputs, num_units)
                    continue
                sum_input = rgn_to_layers[rgn_in]
                sum_sl = sum_factory(rgn.scope, sum_input.num_output_units, num_units)
                layers.append(sum_sl)
                in_layers[sum_sl] = [sum_input]
                rgn_to_layers[rgn] = sum_sl
            elif (
                isinstance(rgn, RegionNode) and len(rgn.inputs) > 1
            ):  # Region with multiple partitionings
                num_units = num_sum_units if rgn.outputs else num_classes
                if mixing_factory is None:
                    raise ValueError(
                        "A mixing layer factory must be specified to overparameterize multiple region partitionings"
                    )
                if sum_prod_builder_ is None:
                    sum_ins = [rgn_to_layers[rgn_in] for rgn_in in rgn.inputs]
                    mix_ins = [
                        sum_factory(rgn.scope, sli.num_output_units, num_units) for sli in sum_ins
                    ]
                    layers.extend(mix_ins)
                    for mix_sl, sli in zip(mix_ins, sum_ins):
                        in_layers[mix_sl] = [sli]
                else:
                    mix_ins = [
                        sum_prod_builder_(rgn, rgn_in.inputs, num_units) for rgn_in in rgn.inputs
                    ]
                mix_sl = mixing_factory(rgn.scope, num_units, len(mix_ins))
                layers.append(mix_sl)
                in_layers[mix_sl] = mix_ins
                rgn_to_layers[rgn] = mix_sl
            else:
                # NOTE: In the above if/elif, we made all conditions explicit to make it more
                #       readable and also easier for static analysis inside the blocks. Yet the
                #       completeness cannot be inferred and is only guaranteed by larger picture.
                #       Also, should anything really go wrong, we will hit this guard statement
                #       instead of going into a wrong branch.
                raise ValueError("Region graph nodes must be either region or partition nodes")

        outputs = [rgn_to_layers[rgn] for rgn in region_graph.output_nodes]
        return cls(
            region_graph.scope,
            num_channels,
            layers,
            in_layers,
            outputs,
            topologically_ordered=True,
        )


def pipeline_topological_ordering(roots: Sequence[Circuit]) -> Iterator[Circuit]:
    def operands_fn(sc: Circuit) -> Tuple[Circuit, ...]:
        return () if sc.operation is None else sc.operation.operands

    return topological_ordering(bfs(roots, incomings_fn=operands_fn), incomings_fn=operands_fn)


class StructuralPropertyError(Exception):
    def __init__(self, msg: str):
        super().__init__(msg)<|MERGE_RESOLUTION|>--- conflicted
+++ resolved
@@ -28,17 +28,8 @@
 )
 from cirkit.symbolic.parameters import ParameterFactory
 from cirkit.templates.region_graph import PartitionNode, RegionGraph, RegionNode, RGNode
-<<<<<<< HEAD
 from cirkit.utils.algorithms import DiAcyclicGraph, RootedDiAcyclicGraph, bfs, topological_ordering
-=======
-from cirkit.utils.algorithms import (
-    BiRootedDiAcyclicGraph,
-    DiAcyclicGraph,
-    bfs,
-    topological_ordering,
-)
 from cirkit.utils.orderedset import OrderedSet
->>>>>>> 2cd1f1d8
 from cirkit.utils.scope import Scope
 
 AbstractCircuitOperator = IntEnum  # TODO: switch to StrEnum (>=py3.11) or better alternative
