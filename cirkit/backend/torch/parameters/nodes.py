--- conflicted
+++ resolved
@@ -29,16 +29,14 @@
     def config(self) -> Dict[str, Any]:
         return {}
 
-<<<<<<< HEAD
     @property
     def fold_settings(self) -> Tuple[Any, ...]:
         return (*self.config.items(),)
-=======
+
     @final
     @property
     def sub_modules(self) -> Dict[str, "AbstractTorchModule"]:
         return {}
->>>>>>> b206ffd1
 
     @torch.no_grad()
     def reset_parameters(self) -> None:
