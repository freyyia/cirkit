--- conflicted
+++ resolved
@@ -1,19 +1,12 @@
-<<<<<<< HEAD
-import abc
-import torch
-import itertools
-import einops as E
-=======
->>>>>>> 1d4f8f3e
 from abc import ABC, abstractmethod
 from collections.abc import Iterator
 from dataclasses import dataclass
 from typing import Any, Protocol, TypeVar, cast
 
+import torch
 from torch import Tensor, nn
 
 from cirkit.utils.algorithms import DiAcyclicGraph
-from cirkit.utils.scope import Scope
 
 
 class AbstractTorchModule(nn.Module, ABC):
