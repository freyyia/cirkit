from typing import TYPE_CHECKING

import torch

from cirkit.backend.compiler import LayerCompilationFunc, LayerCompilationSign
from cirkit.backend.torch.layers.inner import (
    TorchDenseLayer,
    TorchHadamardLayer,
    TorchKroneckerLayer,
    TorchMixingLayer,
)
<<<<<<< HEAD
from cirkit.backend.torch.layers.input.ef import TorchGaussianLayer, TorchBinomialLayer
=======
from cirkit.backend.torch.layers.input import (
    TorchCategoricalLayer,
    TorchGaussianLayer,
    TorchLogPartitionLayer,
    TorchPolynomialLayer,
)
>>>>>>> 1d4f8f3e
from cirkit.symbolic.layers import (
    CategoricalLayer,
    BinomialLayer,
    DenseLayer,
    GaussianLayer,
    HadamardLayer,
    KroneckerLayer,
    LogPartitionLayer,
    MixingLayer,
    PolynomialLayer,
)

if TYPE_CHECKING:
    from cirkit.backend.torch.compiler import TorchCompiler


def compile_log_partition_layer(
    compiler: "TorchCompiler", sl: LogPartitionLayer
) -> TorchLogPartitionLayer:
    value = compiler.compile_parameter(sl.value)
    return TorchLogPartitionLayer(
        torch.tensor(tuple(sl.scope)),
        sl.num_output_units,
        num_channels=sl.num_channels,
        value=value,
        semiring=compiler.semiring,
    )


def compile_categorical_layer(
    compiler: "TorchCompiler", sl: CategoricalLayer
) -> TorchCategoricalLayer:
    if sl.logits is None:
        probs = compiler.compile_parameter(sl.probs)
        logits = None
    else:
        probs = None
        logits = compiler.compile_parameter(sl.logits)
    return TorchCategoricalLayer(
        torch.tensor(tuple(sl.scope)),
        sl.num_output_units,
        num_channels=sl.num_channels,
        num_categories=sl.num_categories,
        probs=probs,
        logits=logits,
        semiring=compiler.semiring,
    )


def compile_binomial_layer(compiler: "TorchCompiler", sl: BinomialLayer) -> TorchBinomialLayer:
    if sl.logits is None:
        probs = compiler.compile_parameter(sl.probs)
        logits = None
    else:
        probs = None
        logits = compiler.compile_parameter(sl.logits)
    return TorchBinomialLayer(
        sl.scope,
        sl.num_output_units,
        num_channels=sl.num_channels,
        total_count=sl.total_count,
        probs=probs,
        logits=logits,
        semiring=compiler.semiring,
    )


def compile_gaussian_layer(compiler: "TorchCompiler", sl: GaussianLayer) -> TorchGaussianLayer:
    mean = compiler.compile_parameter(sl.mean)
    stddev = compiler.compile_parameter(sl.stddev)
    if sl.log_partition is not None:
        log_partition = compiler.compile_parameter(sl.log_partition)
    else:
        log_partition = None
    return TorchGaussianLayer(
        torch.tensor(tuple(sl.scope)),
        sl.num_output_units,
        num_channels=sl.num_channels,
        mean=mean,
        stddev=stddev,
        log_partition=log_partition,
        semiring=compiler.semiring,
    )


def compile_polynomial_layer(
    compiler: "TorchCompiler", sl: PolynomialLayer
) -> TorchPolynomialLayer:
    coeff = compiler.compile_parameter(sl.coeff)
    return TorchPolynomialLayer(
        torch.tensor(tuple(sl.scope)),
        sl.num_output_units,
        num_channels=sl.num_channels,
        degree=sl.degree,
        coeff=coeff,
        semiring=compiler.semiring,
    )


def compile_hadamard_layer(compiler: "TorchCompiler", sl: KroneckerLayer) -> TorchHadamardLayer:
    return TorchHadamardLayer(
        sl.num_input_units, sl.num_output_units, arity=sl.arity, semiring=compiler.semiring
    )


def compile_kronecker_layer(compiler: "TorchCompiler", sl: KroneckerLayer) -> TorchKroneckerLayer:
    return TorchKroneckerLayer(
        sl.num_input_units, sl.num_output_units, arity=sl.arity, semiring=compiler.semiring
    )


def compile_dense_layer(compiler: "TorchCompiler", sl: DenseLayer) -> TorchDenseLayer:
    weight = compiler.compile_parameter(sl.weight)
    return TorchDenseLayer(
        sl.num_input_units, sl.num_output_units, weight=weight, semiring=compiler.semiring
    )


def compile_mixing_layer(compiler: "TorchCompiler", sl: MixingLayer) -> TorchMixingLayer:
    weight = compiler.compile_parameter(sl.weight)
    return TorchMixingLayer(
        sl.num_input_units,
        sl.num_output_units,
        arity=sl.arity,
        weight=weight,
        semiring=compiler.semiring,
    )


DEFAULT_LAYER_COMPILATION_RULES: dict[LayerCompilationSign, LayerCompilationFunc] = {  # type: ignore[misc]
    LogPartitionLayer: compile_log_partition_layer,
    CategoricalLayer: compile_categorical_layer,
    GaussianLayer: compile_gaussian_layer,
    PolynomialLayer: compile_polynomial_layer,
    HadamardLayer: compile_hadamard_layer,
    KroneckerLayer: compile_kronecker_layer,
    DenseLayer: compile_dense_layer,
    MixingLayer: compile_mixing_layer,
}<|MERGE_RESOLUTION|>--- conflicted
+++ resolved
@@ -9,19 +9,16 @@
     TorchKroneckerLayer,
     TorchMixingLayer,
 )
-<<<<<<< HEAD
-from cirkit.backend.torch.layers.input.ef import TorchGaussianLayer, TorchBinomialLayer
-=======
 from cirkit.backend.torch.layers.input import (
+    TorchBinomialLayer,
     TorchCategoricalLayer,
     TorchGaussianLayer,
     TorchLogPartitionLayer,
     TorchPolynomialLayer,
 )
->>>>>>> 1d4f8f3e
 from cirkit.symbolic.layers import (
+    BinomialLayer,
     CategoricalLayer,
-    BinomialLayer,
     DenseLayer,
     GaussianLayer,
     HadamardLayer,
@@ -76,7 +73,7 @@
         probs = None
         logits = compiler.compile_parameter(sl.logits)
     return TorchBinomialLayer(
-        sl.scope,
+        torch.tensor(tuple(sl.scope)),
         sl.num_output_units,
         num_channels=sl.num_channels,
         total_count=sl.total_count,
@@ -151,6 +148,7 @@
 DEFAULT_LAYER_COMPILATION_RULES: dict[LayerCompilationSign, LayerCompilationFunc] = {  # type: ignore[misc]
     LogPartitionLayer: compile_log_partition_layer,
     CategoricalLayer: compile_categorical_layer,
+    BinomialLayer: compile_binomial_layer,
     GaussianLayer: compile_gaussian_layer,
     PolynomialLayer: compile_polynomial_layer,
     HadamardLayer: compile_hadamard_layer,
