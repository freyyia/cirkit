--- conflicted
+++ resolved
@@ -1,10 +1,7 @@
 import itertools
 from collections import defaultdict
-<<<<<<< HEAD
-from typing import Any, Callable, Dict, Iterable, List, Optional, Sequence, Tuple
-=======
-from collections.abc import Callable, Iterable
->>>>>>> a8e1c6cc
+from collections.abc import Callable, Iterable, Sequence
+from typing import Any
 
 import torch
 from torch import Tensor
@@ -21,11 +18,7 @@
     ordering: Iterable[TorchModule],
     *,
     outputs: Iterable[TorchModule],
-<<<<<<< HEAD
     incomings_fn: Callable[[TorchModule], Sequence[TorchModule]],
-=======
-    incomings_fn: Callable[[TorchModule], list[TorchModule]],
->>>>>>> a8e1c6cc
 ) -> FoldIndexInfo:
     # The topological ordering of modules
     ordering: list[TorchModule] = list(ordering)
@@ -50,11 +43,7 @@
                 f"Expected modules with fold dimension equal to one, found {m.num_folds}"
             )
         # Retrieve the input modules
-<<<<<<< HEAD
         in_modules: Sequence[AbstractTorchModule] = incomings_fn(m)
-=======
-        in_modules: list[AbstractTorchModule] = incomings_fn(m)
->>>>>>> a8e1c6cc
         # Check if we are folding non-input modules
         in_modules_idx = [fold_idx[mi] for mi in in_modules] if in_modules else []
 
@@ -73,21 +62,12 @@
     ordering: Iterable[list[TorchModule]],
     *,
     outputs: Iterable[TorchModule],
-<<<<<<< HEAD
     incomings_fn: Callable[[TorchModule], Sequence[TorchModule]],
-    fold_group_fn: Callable[[List[TorchModule]], TorchModule],
-) -> Tuple[
-    List[TorchModule],
-    Dict[TorchModule, List[TorchModule]],
-    List[TorchModule],
-=======
-    incomings_fn: Callable[[TorchModule], list[TorchModule]],
     fold_group_fn: Callable[[list[TorchModule]], TorchModule],
 ) -> tuple[
     list[TorchModule],
     dict[TorchModule, list[TorchModule]],
     list[TorchModule],
->>>>>>> a8e1c6cc
     FoldIndexInfo,
 ]:
     # A useful data structure mapping each unfolded module to
@@ -118,11 +98,7 @@
             folded_module = fold_group_fn(group)
 
             # For each module in the group, retrieve the unfolded input modules
-<<<<<<< HEAD
-            in_group_modules: List[Sequence[AbstractTorchModule]] = [incomings_fn(m) for m in group]
-=======
-            in_group_modules: list[list[AbstractTorchModule]] = [incomings_fn(m) for m in group]
->>>>>>> a8e1c6cc
+            in_group_modules: list[Sequence[AbstractTorchModule]] = [incomings_fn(m) for m in group]
 
             # Set the input modules
             folded_in_modules = list(
@@ -156,20 +132,15 @@
 
 
 def group_foldable_modules(
-<<<<<<< HEAD
-    modules: List[TorchModule],
-) -> List[List[TorchModule]]:
-    def _gather_fold_settings(module: TorchModule) -> Tuple[Any, ...]:
+    modules: list[TorchModule],
+) -> list[list[TorchModule]]:
+    def _gather_fold_settings(module: TorchModule) -> tuple[Any, ...]:
         ss = [type(m), *m.fold_settings]
         for _, sub_module in module.sub_modules.items():
             sub_ss = _gather_fold_settings(sub_module)
             ss.extend(sub_ss)
         return tuple(ss)
 
-=======
-    modules: list[TorchModule],
-) -> list[list[TorchModule]]:
->>>>>>> a8e1c6cc
     # A dictionary mapping a module fold settings,
     # which uniquely identifies a group of modules that can be folded,
     # into a group of modules.
