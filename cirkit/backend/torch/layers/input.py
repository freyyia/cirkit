from abc import ABC, abstractmethod
from collections.abc import Mapping
from typing import Any, Optional

import torch
from torch import Tensor, distributions
from torch.nn import functional as F

from cirkit.backend.torch.layers import TorchLayer
from cirkit.backend.torch.parameters.parameter import TorchParameter
from cirkit.backend.torch.semiring import LSESumSemiring, Semiring, SumProductSemiring


class TorchInputLayer(TorchLayer, ABC):
    """The abstract base class for input layers."""

    # NOTE: We use exactly the safe interface (F, H, B, K) -> (F, B, K) for __call__ of input layers:
    #           1. Define arity(H)=num_channels(C), reusing the H dimension.
    #           2. Define num_input_units(K)=num_vars(D), which reuses the K dimension.
    #       For dimension D (variables), we should parse the input in circuit according to the
    #       scope of the corresponding region node/symbolic input layer.

    def __init__(
        self,
        scope_idx: Tensor,
        num_output_units: int,
        *,
        num_channels: int = 1,
        semiring: Semiring | None = None,
    ) -> None:
        """Init class.

        Args:
            scope_idx: A tensor of shape (F, D), where F is the number of folds, and
                D is the number of variables on which the input layers in each fold are defined on.
                Alternatively, a tensor of shape (D,) can be specified, which will be interpreted
                as a tensor of shape (1, D), i.e., with F = 1.
            num_output_units: The number of output units.
            num_channels: The number of channels. Defaults to 1.
        """
        if len(scope_idx.shape) == 1:
            scope_idx = scope_idx.unsqueeze(dim=0)
        elif len(scope_idx.shape) > 2:
            raise ValueError(f"The scope index must be a matrix, but found shape {scope_idx.shape}")
        num_folds, num_variables = scope_idx.shape
        super().__init__(
            num_variables,
            num_output_units,
            arity=num_channels,
            num_folds=num_folds,
            semiring=semiring,
        )
        self.register_buffer("_scope_idx", scope_idx)

    @property
    def scope_idx(self) -> Tensor:
        return self._scope_idx

    @property
    def num_variables(self) -> int:
        return self.num_input_units

    @property
    def num_channels(self) -> int:
        return self.arity

    @property
    @abstractmethod
    def config(self) -> Mapping[str, Any]:
        ...

    @property
    def params(self) -> Mapping[str, TorchParameter]:
        return {}

    @property
    def fold_settings(self) -> tuple[Any, ...]:
        pshapes = [(n, p.shape) for n, p in self.params.items()]
        return self.num_variables, *self.config.items(), *pshapes

    @abstractmethod
    def forward(self, x: Tensor) -> Tensor:
        ...

    def integrate(self) -> Tensor:
        raise TypeError(f"Integration is not implemented for layers of type {type(self)}")

    def sample(self, num_samples: int = 1, x: Tensor | None = None) -> Tensor:
        raise TypeError(f"Sampling is not implemented for layers of type {type(self)}")

    def extra_repr(self) -> str:
        return (
            "  ".join(
                [
                    f"folds: {self.num_folds}",
                    f"channels: {self.num_channels}",
                    f"variables: {self.num_variables}",
                    f"output-units: {self.num_output_units}",
                ]
            )
            + "\n"
            + f"input-shape: {(self.num_folds, self.arity, -1, self.num_input_units)}"
            + "\n"
            + f"output-shape: {(self.num_folds, -1, self.num_output_units)}"
        )


class TorchConstantLayer(TorchInputLayer, ABC):
    def __init__(
        self,
        num_output_units: int,
        num_folds: int,
        *,
        semiring: Semiring | None = None,
    ) -> None:
        super().__init__(
            torch.empty(size=(num_folds, 0), dtype=torch.int64), num_output_units, semiring=semiring
        )


class TorchEmbeddingLayer(TorchInputLayer):
    def __init__(
        self,
        scope_idx: Tensor,
        num_output_units: int,
        num_channels: int = 1,
        *,
        num_states: int = 2,
        weight: TorchParameter,
        semiring: Semiring | None = None,
    ) -> None:
        if num_states <= 1:
            raise ValueError("The number of states must be at least 2")
        super().__init__(
            scope_idx,
            num_output_units,
            num_channels=num_channels,
            semiring=semiring,
        )
        self.num_states = num_states
        if not self._valid_parameter_shape(weight):
            raise ValueError(f"The number of folds and shape of 'weight' must match the layer's")
        self.weight = weight

    def _valid_parameter_shape(self, p: TorchParameter) -> bool:
        if p.num_folds != self.num_folds:
            return False
        return p.shape == (
            self.num_output_units,
            self.num_channels,
            self.num_states,
        )

    @property
    def config(self) -> Mapping[str, Any]:
        return {
            "num_output_units": self.num_output_units,
            "num_channels": self.num_channels,
            "num_states": self.num_states,
        }

    @property
    def params(self) -> Mapping[str, TorchParameter]:
        return {"weight": self.weight}

    def forward(self, x: Tensor) -> Tensor:
        if x.is_floating_point():
            x = x.long()  # The input to Embedding should be discrete
        x = F.one_hot(x, self.num_states)  # (F, C, B, 1 num_states)
        x = x.squeeze(dim=3)  # (F, C, B, num_states)
        x = x.to(torch.get_default_dtype())
        weight = self.weight()
        x = torch.einsum("fcbi,fkci->fbkc", x, weight)
        x = self.semiring.map_from(x, SumProductSemiring)
        return self.semiring.prod(x, dim=-1)  # (F, B, K)


class TorchExpFamilyLayer(TorchInputLayer, ABC):
    """The abstract base class for Exponential Family distribution layers.

    Exponential Family dist:
        p(x|θ) = exp(η(θ) · T(x) + log_h(x) - A(η)).
    Ref: https://en.wikipedia.org/wiki/Exponential_family#Table_of_distributions.

    However here we directly parameterize η instead of θ:
        p(x|η) = exp(η · T(x) + log_h(x) - A(η)).
    Implemtations provide inverse mapping from η to θ.

    This implementation is fully factorized over the variables if used as multivariate, i.e., \
    equivalent to num_vars (arity) univariate EF distributions followed by a Hadamard product of \
    the same arity.
    """

    def __init__(
        self,
        scope_idx: Tensor,
        num_output_units: int,
        *,
        num_channels: int = 1,
        semiring: Semiring | None = None,
    ) -> None:
        """Init class.

        Args:
            scope_idx: A tensor of shape (F, D), where F is the number of folds, and
                D is the number of variables on which the input layers in each fold are defined on.
                Alternatively, a tensor of shape (D,) can be specified, which will be interpreted
                as a tensor of shape (1, D), i.e., with F = 1.
            num_output_units: The number of output units.
            num_channels: The number of channels. Defaults to 1.
        """
        super().__init__(
            scope_idx,
            num_output_units,
            num_channels=num_channels,
            semiring=semiring,
        )

    def forward(self, x: Tensor) -> Tensor:
        """Run forward pass.

        Args:
            x (Tensor): The input to this layer, shape (F, H, B, Ki).

        Returns:
            Tensor: The output of this layer, shape (F, B, Ko).
        """
        x = self.log_unnormalized_likelihood(x)
        return self.semiring.map_from(x, LSESumSemiring)

    def integrate(self) -> Tensor:
        log_partition = self.log_partition_function()
        return self.semiring.map_from(log_partition, LSESumSemiring)

    @abstractmethod
    def log_unnormalized_likelihood(self, x: Tensor) -> Tensor:
        ...

    @abstractmethod
    def log_partition_function(self) -> Tensor:
        ...


class TorchCategoricalLayer(TorchExpFamilyLayer):
    """The Categorical distribution layer.

    This is fully factorized down to univariate Categorical distributions.
    """

    # DISABLE: It's designed to have these arguments.
    # pylint: disable-next=too-many-arguments
    def __init__(
        self,
        scope_idx: Tensor,
        num_output_units: int,
        num_channels: int = 1,
        *,
        num_categories: int = 2,
        probs: TorchParameter | None = None,
        logits: TorchParameter | None = None,
        semiring: Semiring | None = None,
    ) -> None:
        """Init class.
        Args:
            scope_idx: A tensor of shape (F, D), where F is the number of folds, and
                D is the number of variables on which the input layers in each fold are defined on.
                Alternatively, a tensor of shape (D,) can be specified, which will be interpreted
                as a tensor of shape (1, D), i.e., with F = 1.
            num_output_units: The number of output units.
            num_channels: The number of channels.
            num_categories: The number of categories for Categorical distribution. Defaults to 2.
            probs: The reparameterization for layer probs parameters.
            logits: The reparameterization for layer logits parameters.
        """
        num_variables = scope_idx.shape[-1]
        if num_variables != 1:
            raise ValueError("The Gaussian layer encodes a univariate distribution")
        if num_categories <= 0:
            raise ValueError(
                "The number of categories for Categorical distribution must be positive"
            )
        super().__init__(
            scope_idx,
            num_output_units,
            num_channels=num_channels,
            semiring=semiring,
        )
        self.num_categories = num_categories
        if not ((logits is None) ^ (probs is None)):
            raise ValueError("Exactly one between 'logits' and 'probs' must be specified")
        if logits is None:
            assert probs is not None
            if not self._valid_parameter_shape(probs):
                raise ValueError(f"The number of folds and shape of 'probs' must match the layer's")
        else:
            if not self._valid_parameter_shape(logits):
                raise ValueError(f"The number of folds and shape of 'probs' must match the layer's")
        self.probs = probs
        self.logits = logits

    def _valid_parameter_shape(self, p: TorchParameter) -> bool:
        if p.num_folds != self.num_folds:
            return False
        return p.shape == (
            self.num_output_units,
            self.num_channels,
            self.num_categories,
        )

    @property
    def config(self) -> Mapping[str, Any]:
        return {
            "num_output_units": self.num_output_units,
            "num_channels": self.num_channels,
            "num_categories": self.num_categories,
        }

    @property
    def params(self) -> Mapping[str, TorchParameter]:
        if self.logits is None:
            return {"probs": self.probs}
        return {"logits": self.logits}

    def log_unnormalized_likelihood(self, x: Tensor) -> Tensor:
        if x.is_floating_point():
            x = x.long()  # The input to Categorical should be discrete
        x = F.one_hot(x, self.num_categories)  # (F, C, B, 1, num_categories)
        x = x.squeeze(dim=3)  # (F, C, B, num_categories)
        x = x.to(torch.get_default_dtype())
        logits = torch.log(self.probs()) if self.logits is None else self.logits()
        x = torch.einsum("fcbi,fkci->fbk", x, logits)
        return x

    def log_partition_function(self) -> Tensor:
        if self.logits is None:
            return torch.zeros(
                size=(self.num_folds, 1, self.num_output_units), device=self.probs.device
            )
        logits = self.logits()
        return torch.sum(torch.logsumexp(logits, dim=3), dim=2).unsqueeze(dim=1)

    def sample(self, num_samples: int = 1, x: Tensor | None = None) -> Tensor:
        logits = torch.log(self.probs()) if self.logits is None else self.logits()
        dist = distributions.Categorical(logits=logits)
        samples = dist.sample((num_samples,))  # (N, F, K, C)
        samples = samples.permute(1, 3, 2, 0)  # (F, C, K, N)
        return samples


class TorchBinomialLayer(TorchExpFamilyLayer):
    """The Binomial distribution layer.

    This is fully factorized down to univariate Binomial distributions.
    """

    # DISABLE: It's designed to have these arguments.
    # pylint: disable-next=too-many-arguments
    def __init__(
        self,
        scope_idx: Tensor,
        num_output_units: int,
        *,
        num_channels: int = 1,
        total_count: int = 1,
        probs: Optional[TorchParameter] = None,
        logits: Optional[TorchParameter] = None,
        semiring: Optional[Semiring] = None,
    ) -> None:
        """Init class.

        Args:
            scope_idx: A tensor of shape (F, D), where F is the number of folds, and
                D is the number of variables on which the input layers in each fold are defined on.
                Alternatively, a tensor of shape (D,) can be specified, which will be interpreted
                as a tensor of shape (1, D), i.e., with F = 1.
            num_output_units: The number of output units.
            num_channels: The number of channels.
            total_count: The number of trails. Defaults to 1.
            probs: The reparameterization for layer probs parameters.
            logits: The reparameterization for layer logits parameters.
        """
        num_variables = scope_idx.shape[-1]
        if num_variables != 1:
            raise ValueError("The Binomial layer encodes a univariate distribution")
        if total_count < 0:
            raise ValueError("The number of trials must be non-negative")
        super().__init__(
            scope_idx,
            num_output_units,
            num_channels=num_channels,
            semiring=semiring,
        )
        self.total_count = total_count
        if not ((logits is None) ^ (probs is None)):
            raise ValueError("Exactly one between 'logits' and 'probs' must be specified")
        if logits is None:
            assert probs is not None
            if not self._valid_parameter_shape(probs):
                raise ValueError(f"The number of folds and shape of 'probs' must match the layer's")
        else:
            if not self._valid_parameter_shape(logits):
                raise ValueError(
                    f"The number of folds and shape of 'logits' must match the layer's"
                )
        self.probs = probs
        self.logits = logits

    def _valid_parameter_shape(self, p: TorchParameter) -> bool:
        if p.num_folds != self.num_folds:
            return False
        return p.shape == (
            self.num_output_units,
            self.num_channels,
        )

    @property
    def config(self) -> Mapping[str, Any]:
        return {
            "num_output_units": self.num_output_units,
            "num_channels": self.num_channels,
            "total_count": self.total_count,
        }

    @property
    def params(self) -> Mapping[str, TorchParameter]:
        if self.logits is None:
            return {"probs": self.probs}
        return {"logits": self.logits}

    def log_unnormalized_likelihood(self, x: Tensor) -> Tensor:
        if x.is_floating_point():
            x = x.long()  # The input to Binomial should be discrete
        x = x.permute(0, 2, 3, 1)  # (F, C, B, 1) -> (F, B, 1, C)
        if self.logits is not None:
            logits = self.logits().unsqueeze(dim=1)  # (F, 1, K, C)
            dist = distributions.Binomial(self.total_count, logits=logits)
        else:
            probs = self.probs().unsqueeze(dim=1)  # (F, 1, K, C)
            dist = distributions.Binomial(self.total_count, probs=probs)
        x = dist.log_prob(x)  # (F, B, K, C)
        return torch.sum(x, dim=3)

    def log_partition_function(self) -> Tensor:
        device = self.logits.device if self.logits is not None else self.probs.device
        return torch.zeros(size=(self.num_folds, 1, self.num_output_units), device=device)

    def sample(self, num_samples: int = 1, x: Tensor | None = None) -> Tensor:
        logits = torch.log(self.probs()) if self.logits is None else self.logits()
        dist = distributions.Binomial(self.total_count, logits=logits)
        samples = dist.sample((num_samples,))  # (num_samples, F, K, C)
        samples = samples.permute(1, 3, 2, 0)  # (F, C, K, num_samples)
        return samples


class TorchGaussianLayer(TorchExpFamilyLayer):
    """The Normal distribution layer.

    This is fully factorized down to univariate Gaussian distributions.
    """

    def __init__(
        self,
        scope_idx: Tensor,
        num_output_units: int,
        num_channels: int = 1,
        *,
        mean: TorchParameter,
        stddev: TorchParameter,
        log_partition: TorchParameter | None = None,
        semiring: Semiring | None = None,
    ) -> None:
        """Init class.

        Args:
            scope_idx: A tensor of shape (F, D), where F is the number of folds, and
                D is the number of variables on which the input layers in each fold are defined on.
                Alternatively, a tensor of shape (D,) can be specified, which will be interpreted
                as a tensor of shape (1, D), i.e., with F = 1.
            num_output_units: The number of output units.
            num_channels: The number of channels. Defaults to 1.
            mean (AbstractTorchParameter): The reparameterization for layer parameters.
            stddev (AbstractTorchParameter): The reparameterization for layer parameters.
        """
        num_variables = scope_idx.shape[-1]
        if num_variables != 1:
            raise ValueError("The Gaussian layer encodes a univariate distribution")
        super().__init__(
            scope_idx,
            num_output_units,
            num_channels=num_channels,
            semiring=semiring,
        )
        if not self._valid_parameters_shape(mean):
            raise ValueError(f"The number of folds and shape of 'mean' must match the layer's")
        if not self._valid_parameters_shape(stddev):
            raise ValueError(f"The number of folds and shape of 'stddev' must match the layer's")
        if log_partition is not None and not self._valid_parameters_shape(log_partition):
            raise ValueError(
                f"The number of folds and shape of 'log_partition' must match the layer's"
            )
        self.mean = mean
        self.stddev = stddev
        self.log_partition = log_partition

    def _valid_parameters_shape(self, p: TorchParameter) -> bool:
        if p.num_folds != self.num_folds:
            return False
        return p.shape == (self.num_output_units, self.num_channels)

    @property
    def config(self) -> Mapping[str, Any]:
        return {"num_output_units": self.num_output_units, "num_channels": self.num_channels}

    @property
    def params(self) -> Mapping[str, TorchParameter]:
        params = {"mean": self.mean, "stddev": self.stddev}
        if self.log_partition is not None:
            params["log_partition"] = self.log_partition
        return params

    def log_unnormalized_likelihood(self, x: Tensor) -> Tensor:
        mean = self.mean().unsqueeze(dim=1)  # (F, 1, K, C)
        stddev = self.stddev().unsqueeze(dim=1)  # (F, 1, K, C)
        x = x.permute(0, 2, 3, 1)  # (F, C, B, 1) -> (F, B, 1, C)
        x = distributions.Normal(loc=mean, scale=stddev).log_prob(x)  # (F, B, K, C)
        x = torch.sum(x, dim=3)  # (F, B, K)
        if self.log_partition is not None:
            log_partition = self.log_partition()  # (F, K, C)
            x = x + torch.sum(log_partition, dim=2).unsqueeze(dim=1)
        return x

    def log_partition_function(self) -> Tensor:
        if self.log_partition is None:
            return torch.zeros(
                size=(self.num_folds, 1, self.num_output_units), device=self.mean.device
            )
        log_partition = self.log_partition()  # (F, K, C)
        return torch.sum(log_partition, dim=2).unsqueeze(dim=1)


<<<<<<< HEAD
class TorchConstantValueLayer(TorchConstantLayer):
=======
    def sample(self, num_samples: int = 1, x: Tensor | None = None) -> Tensor:
        dist = distributions.Normal(loc=self.mean(), scale=self.stddev())
        samples = dist.sample((num_samples,))  # (N, F, K, C)
        samples = samples.permute(1, 3, 2, 0)  # (F, C, K, N)
        return samples


class TorchLogPartitionLayer(TorchConstantLayer):
>>>>>>> ca55c2c4
    def __init__(
        self,
        num_output_units: int,
        *,
        log_space: bool = False,
        value: TorchParameter,
        semiring: Semiring | None = None,
    ) -> None:
        """Init class.

        Args:
            num_output_units: The number of output units.
            value (Optional[Reparameterization], optional): Ignored. This layer has no parameters.
        """
        super().__init__(
            num_output_units,
            value.num_folds,
            semiring=semiring,
        )
        assert value.num_folds == self.num_folds
        assert value.shape == (num_output_units,)
        self.value = value
        self._source_semiring = LSESumSemiring if log_space else LSESumSemiring

    @property
    def config(self) -> Mapping[str, Any]:
        return {"num_output_units": self.num_output_units}

    @property
    def params(self) -> Mapping[str, TorchParameter]:
        return {"value": self.value}

    def forward(self, x: Tensor) -> Tensor:
        """Run forward pass.

        Args:
            x (Tensor): The input to this layer, shape (F, H, B, Ki=0).

        Returns:
            Tensor: The output of this layer, shape (F, B, Ko).
        """
        value = self.value().unsqueeze(dim=1)  # (F, 1, Ko)
        # (F, Ko) -> (F, B, O)
        value = value.expand(value.shape[0], x.shape[2], value.shape[2])
        return self.semiring.map_from(value, self._source_semiring)


class TorchEvidenceLayer(TorchConstantLayer):
    def __init__(
        self,
        layer: TorchInputLayer,
        *,
        observation: TorchParameter,
        semiring: Semiring | None = None,
    ) -> None:
        if observation.num_folds != layer.num_folds:
            raise ValueError(
                f"The number of folds in the observation and in the layer should be the same, "
                f"but found {observation.num_folds} and {layer.num_folds} respectively"
            )
        if len(observation.shape) != 2:
            raise ValueError(
                f"Expected observation of shape (num_channels, num_variables), "
                f"but found {observation.shape}"
            )
        num_channels, num_variables = observation.shape
        if num_channels != layer.num_channels:
            raise ValueError(
                f"Expected an observation with number of channels {layer.num_channels}, "
                f"but found {num_channels}"
            )
        if num_variables != layer.num_variables:
            raise ValueError(
                f"Expected an observation with number of variables {layer.num_variables}, "
                f"but found {num_variables}"
            )
        super().__init__(layer.num_output_units, layer.num_folds, semiring=semiring)
        self.layer = layer
        self.observation = observation

    @property
    def config(self) -> Mapping[str, Any]:
        return {}

    @property
    def params(self) -> Mapping[str, TorchParameter]:
        return {"observation": self.observation}

    @property
    def sub_modules(self) -> Mapping[str, TorchInputLayer]:
        return {"layer": self.layer}

    def forward(self, x: Tensor) -> Tensor:
        obs = self.observation()  # (F, C, D)
        obs = obs.unsqueeze(dim=2)  # (F, C, 1, D)
        obs = obs.expand(obs.shape[0], obs.shape[1], x.shape[2], obs.shape[3])  # (F, C, B, D)
        return self.layer(obs)  # (F, B, K)

    def sample(self, num_samples: int = 1, x: Tensor | None = None) -> Tensor:
        if self.num_variables != 1:
            raise NotImplementedError("Sampling a multivariate Evidence layer is not implemented")
        # Sampling an evidence layer translates to return the given observation
        obs = self.observation()  # (F, C, D=1)
        obs = obs.unsqueeze(dim=-1)  # (F, C, 1, 1)
        return obs.expand(size=(-1, -1, self.num_output_units, num_samples))


# TODO: could be in backends/torch/utils, can be reused by PolyGaussian
def polyval(coeff: Tensor, x: Tensor) -> Tensor:
    """Evaluate polynomial given coefficients and point, with the shape for PolynomialLayer.

    Args:
        coeff (Tensor): The coefficients of the polynomial, shape (F, Ko, deg+1).
        x (Tensor): The point of the variable, shape (F, H, B, Ki), where H=Ki=1.

    Returns:
        Tensor: The value of the polymonial, shape (F, B, Ko).
    """
    x = x.squeeze(dim=1)  # shape (F, H=1, B, Ki=1) -> (F, B, 1).
    y = x.new_zeros(*x.shape[:-1], coeff.shape[-2])  # shape (F, B, Ko).

    # TODO: iterating over dim=2 is inefficient
    for a_n in reversed(coeff.unbind(dim=2)):  # Reverse iterator of the degree axis, shape (F, Ko).
        # a_n shape (F, Ko) -> (F, 1, Ko).
        y = torch.addcmul(a_n.unsqueeze(dim=1), x, y)  # y = a_n + x * y, by Horner's method.
    return y  # shape (F, B, Ko).


class TorchPolynomialLayer(TorchInputLayer):
    """The Polynomial layer.

    This is fully factorized down to univariate polynomials w.r.t. channels.
    """

    def __init__(
        self,
        scope_idx: Tensor,
        num_output_units: int,
        num_channels: int = 1,
        *,
        degree: int,
        coeff: TorchParameter,
        semiring: Semiring | None = None,
    ) -> None:
        """Init class.

        Args:
            scope_idx: A tensor of shape (F, D), where F is the number of folds, and
                D is the number of variables on which the input layers in each fold are defined on.
                Alternatively, a tensor of shape (D,) can be specified, which will be interpreted
                as a tensor of shape (1, D), i.e., with F = 1.
            num_output_units (int): The number of output units.
            num_channels (int): The number of channels. Defaults to 1.
            degree (int): The degree of polynomial.
            coeff (AbstractTorchParameter): The reparameterization for layer parameters.
        """
        num_variables = scope_idx.shape[-1]
        if num_variables != 1:
            raise ValueError("The Polynomial layer encodes a univariate distribution")
        if num_channels != 1:
            raise ValueError("The Polynomial layer encodes a univariate distribution")
        super().__init__(
            scope_idx,
            num_output_units,
            num_channels=num_channels,
            semiring=semiring,
        )
        self.degree = degree
        if not self._valid_parameters_shape(coeff):
            raise ValueError("The number of folds and shape of 'coeff' must match the layer's")
        self.coeff = coeff

    def _valid_parameters_shape(self, p: TorchParameter) -> bool:
        if p.num_folds != self.num_folds:
            return False
        return p.shape == (self.num_output_units, self.degree + 1)

    @property
    def config(self) -> Mapping[str, Any]:
        return {
            "num_output_units": self.num_output_units,
            "num_channels": self.num_channels,
            "degree": self.degree,
        }

    @property
    def params(self) -> Mapping[str, TorchParameter]:
        return {"coeff": self.coeff}

    def forward(self, x: Tensor) -> Tensor:
        """Run forward pass.

        Args:
            x (Tensor): The input to this layer, shape (F, H=C, B, Ki=D).

        Returns:
            Tensor: The output of this layer, shape (F, B, Ko).
        """
        coeff = self.coeff()  # shape (F, Ko, dp1)
        return self.semiring.map_from(polyval(coeff, x), SumProductSemiring)<|MERGE_RESOLUTION|>--- conflicted
+++ resolved
@@ -537,10 +537,6 @@
         log_partition = self.log_partition()  # (F, K, C)
         return torch.sum(log_partition, dim=2).unsqueeze(dim=1)
 
-
-<<<<<<< HEAD
-class TorchConstantValueLayer(TorchConstantLayer):
-=======
     def sample(self, num_samples: int = 1, x: Tensor | None = None) -> Tensor:
         dist = distributions.Normal(loc=self.mean(), scale=self.stddev())
         samples = dist.sample((num_samples,))  # (N, F, K, C)
@@ -548,8 +544,7 @@
         return samples
 
 
-class TorchLogPartitionLayer(TorchConstantLayer):
->>>>>>> ca55c2c4
+class TorchConstantValueLayer(TorchConstantLayer):
     def __init__(
         self,
         num_output_units: int,
