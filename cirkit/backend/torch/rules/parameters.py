<<<<<<< HEAD
from typing import TYPE_CHECKING, Dict, Union
=======
from typing import TYPE_CHECKING
>>>>>>> a8e1c6cc

import torch

from cirkit.backend.compiler import ParameterCompilationFunc, ParameterCompilationSign
from cirkit.backend.torch.parameters.nodes import (
    TorchClampParameter,
    TorchConjugateParameter,
    TorchExpParameter,
    TorchGaussianProductLogPartition,
    TorchGaussianProductMean,
    TorchGaussianProductStddev,
    TorchHadamardParameter,
    TorchIndexParameter,
    TorchKroneckerParameter,
    TorchLogParameter,
    TorchLogSoftmaxParameter,
    TorchOuterProductParameter,
    TorchOuterSumParameter,
    TorchPointerParameter,
    TorchPolynomialDifferential,
    TorchPolynomialProduct,
    TorchReduceLSEParameter,
    TorchReduceProductParameter,
    TorchReduceSumParameter,
    TorchScaledSigmoidParameter,
    TorchSigmoidParameter,
    TorchSoftmaxParameter,
    TorchSquareParameter,
    TorchSumParameter,
    TorchTensorParameter,
)
from cirkit.symbolic.dtypes import DataType
from cirkit.symbolic.parameters import (
    ClampParameter,
    ConjugateParameter,
    ConstantParameter,
    ExpParameter,
    GaussianProductLogPartition,
    GaussianProductMean,
    GaussianProductStddev,
    HadamardParameter,
    IndexParameter,
    KroneckerParameter,
    LogParameter,
    LogSoftmaxParameter,
    OuterProductParameter,
    OuterSumParameter,
    PolynomialDifferential,
    PolynomialProduct,
    ReduceLSEParameter,
    ReduceProductParameter,
    ReduceSumParameter,
    ReferenceParameter,
    ScaledSigmoidParameter,
    SigmoidParameter,
    SoftmaxParameter,
    SquareParameter,
    SumParameter,
    TensorParameter,
)

if TYPE_CHECKING:
    from cirkit.backend.torch.compiler import TorchCompiler


def _retrieve_dtype(dtype: DataType) -> torch.dtype:
    if dtype == DataType.INTEGER:
        return torch.int64
    default_float_dtype = torch.get_default_dtype()
    if dtype == DataType.REAL:
        return default_float_dtype
    if dtype == DataType.COMPLEX:
        return default_float_dtype.to_complex()
    raise ValueError(
        f"Cannot determine the torch.dtype to use, current default: {default_float_dtype}, given dtype: {dtype}"
    )


def compile_tensor_parameter(compiler: "TorchCompiler", p: TensorParameter) -> TorchTensorParameter:
    initializer_ = compiler.compile_initializer(p.initializer)
    dtype = _retrieve_dtype(p.dtype)
    compiled_p = TorchTensorParameter(
        *p.shape, requires_grad=p.learnable, initializer_=initializer_, dtype=dtype
    )
    compiler.state.register_compiled_parameter(p, compiled_p)
    return compiled_p


def compile_constant_parameter(
    compiler: "TorchCompiler", p: ConstantParameter
) -> TorchTensorParameter:
    initializer_ = compiler.compile_initializer(p.initializer)
    compiled_p = TorchTensorParameter(*p.shape, requires_grad=False, initializer_=initializer_)
    compiler.state.register_compiled_parameter(p, compiled_p)
    return compiled_p


def compile_reference_parameter(
    compiler: "TorchCompiler", p: ReferenceParameter
) -> TorchPointerParameter:
    # Obtain the other parameter's graph (and its fold index),
    # and wrap it in a pointer parameter node.
    compiled_p, fold_idx = compiler.state.retrieve_compiled_parameter(p.deref())
    return TorchPointerParameter(compiled_p, fold_idx=fold_idx)


def compile_index_parameter(compiler: "TorchCompiler", p: IndexParameter) -> TorchIndexParameter:
    (in_shape,) = p.in_shapes
    return TorchIndexParameter(in_shape, indices=p.indices, dim=p.axis)


def compile_sum_parameter(compiler: "TorchCompiler", p: SumParameter) -> TorchSumParameter:
    in_shape1, in_shape2 = p.in_shapes
    return TorchSumParameter(in_shape1, in_shape2)


def compile_hadamard_parameter(
    compiler: "TorchCompiler", p: HadamardParameter
) -> TorchHadamardParameter:
    in_shape1, in_shape2 = p.in_shapes
    return TorchHadamardParameter(in_shape1, in_shape2)


def compile_kronecker_parameter(
    compiler: "TorchCompiler", p: KroneckerParameter
) -> TorchKroneckerParameter:
    in_shape1, in_shape2 = p.in_shapes
    return TorchKroneckerParameter(in_shape1, in_shape2)


def compile_outer_product_parameter(
    compiler: "TorchCompiler",
    p: OuterProductParameter,
) -> TorchOuterProductParameter:
    in_shape1, in_shape2 = p.in_shapes
    return TorchOuterProductParameter(in_shape1, in_shape2, dim=p.axis)


def compile_outer_sum_parameter(
    compiler: "TorchCompiler", p: OuterSumParameter
) -> TorchOuterSumParameter:
    in_shape1, in_shape2 = p.in_shapes
    return TorchOuterSumParameter(in_shape1, in_shape2, dim=p.axis)


def compile_exp_parameter(compiler: "TorchCompiler", p: ExpParameter) -> TorchExpParameter:
    (in_shape,) = p.in_shapes
    return TorchExpParameter(in_shape)


def compile_log_parameter(compiler: "TorchCompiler", p: LogParameter) -> TorchLogParameter:
    (in_shape,) = p.in_shapes
    return TorchLogParameter(in_shape)


def compile_square_parameter(compiler: "TorchCompiler", p: SquareParameter) -> TorchSquareParameter:
    (in_shape,) = p.in_shapes
    return TorchSquareParameter(in_shape)


def compile_sigmoid_parameter(
    compiler: "TorchCompiler", p: SigmoidParameter
) -> TorchSigmoidParameter:
    (in_shape,) = p.in_shapes
    return TorchSigmoidParameter(in_shape)


def compile_scaled_sigmoid_parameter(
    compiler: "TorchCompiler", p: ScaledSigmoidParameter
) -> TorchScaledSigmoidParameter:
    (in_shape,) = p.in_shapes
    return TorchScaledSigmoidParameter(in_shape, vmin=p.vmin, vmax=p.vmax)


def compile_clamp_parameter(compiler: "TorchCompiler", p: ClampParameter) -> TorchClampParameter:
    (in_shape,) = p.in_shapes
    return TorchClampParameter(in_shape, vmin=p.vmin, vmax=p.vmax)


def compile_conjugate_parameter(
    compiler: "TorchCompiler", p: ClampParameter
) -> TorchConjugateParameter:
    (in_shape,) = p.in_shapes
    return TorchConjugateParameter(in_shape)


def compile_reduce_sum_parameter(
    compiler: "TorchCompiler", p: ReduceSumParameter
) -> TorchReduceSumParameter:
    (in_shape,) = p.in_shapes
    return TorchReduceSumParameter(in_shape, dim=p.axis)


def compile_reduce_product_parameter(
    compiler: "TorchCompiler", p: ReduceProductParameter
) -> TorchReduceProductParameter:
    (in_shape,) = p.in_shapes
    return TorchReduceProductParameter(in_shape, dim=p.axis)


def compile_reduce_lse_parameter(
    compiler: "TorchCompiler", p: ReduceSumParameter
) -> TorchReduceLSEParameter:
    (in_shape,) = p.in_shapes
    return TorchReduceLSEParameter(in_shape, dim=p.axis)


def compile_softmax_parameter(
    compiler: "TorchCompiler", p: SoftmaxParameter
) -> TorchSoftmaxParameter:
    (in_shape,) = p.in_shapes
    return TorchSoftmaxParameter(in_shape, dim=p.axis)


def compile_log_softmax_parameter(
    compiler: "TorchCompiler", p: SoftmaxParameter
) -> TorchLogSoftmaxParameter:
    (in_shape,) = p.in_shapes
    return TorchLogSoftmaxParameter(in_shape, dim=p.axis)


def compile_gaussian_product_mean(
    compiler: "TorchCompiler", p: GaussianProductMean
) -> TorchGaussianProductMean:
    return TorchGaussianProductMean(*p.in_shapes)


def compile_gaussian_product_stddev(
    compiler: "TorchCompiler", p: GaussianProductStddev
) -> TorchGaussianProductStddev:
    return TorchGaussianProductStddev(*p.in_shapes)


def compile_gaussian_product_log_partition(
    compiler: "TorchCompiler", p: GaussianProductLogPartition
) -> TorchGaussianProductLogPartition:
    return TorchGaussianProductLogPartition(*p.in_shapes)


def compile_polynomial_product(
    compiler: "TorchCompiler", p: PolynomialProduct
) -> TorchPolynomialProduct:
    return TorchPolynomialProduct(*p.in_shapes)


def compile_polynomial_differential(
    compiler: "TorchCompiler", p: PolynomialDifferential
) -> TorchPolynomialDifferential:
    return TorchPolynomialDifferential(*p.in_shapes, order=p.order)


DEFAULT_PARAMETER_COMPILATION_RULES: dict[ParameterCompilationSign, ParameterCompilationFunc] = {  # type: ignore[misc]
    TensorParameter: compile_tensor_parameter,
    ConstantParameter: compile_constant_parameter,
    ReferenceParameter: compile_reference_parameter,
    IndexParameter: compile_index_parameter,
    SumParameter: compile_sum_parameter,
    HadamardParameter: compile_hadamard_parameter,
    KroneckerParameter: compile_kronecker_parameter,
    OuterProductParameter: compile_outer_product_parameter,
    OuterSumParameter: compile_outer_sum_parameter,
    ExpParameter: compile_exp_parameter,
    LogParameter: compile_log_parameter,
    SquareParameter: compile_square_parameter,
    SigmoidParameter: compile_sigmoid_parameter,
    ScaledSigmoidParameter: compile_scaled_sigmoid_parameter,
    ClampParameter: compile_clamp_parameter,
    ConjugateParameter: compile_conjugate_parameter,
    ReduceSumParameter: compile_reduce_sum_parameter,
    ReduceProductParameter: compile_reduce_product_parameter,
    ReduceLSEParameter: compile_reduce_lse_parameter,
    SoftmaxParameter: compile_softmax_parameter,
    LogSoftmaxParameter: compile_log_softmax_parameter,
    GaussianProductMean: compile_gaussian_product_mean,
    GaussianProductStddev: compile_gaussian_product_stddev,
    GaussianProductLogPartition: compile_gaussian_product_log_partition,
    PolynomialProduct: compile_polynomial_product,
    PolynomialDifferential: compile_polynomial_differential,
}<|MERGE_RESOLUTION|>--- conflicted
+++ resolved
@@ -1,8 +1,4 @@
-<<<<<<< HEAD
-from typing import TYPE_CHECKING, Dict, Union
-=======
 from typing import TYPE_CHECKING
->>>>>>> a8e1c6cc
 
 import torch
 
