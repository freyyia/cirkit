import heapq
import itertools
<<<<<<< HEAD
from numbers import Number
from typing import Dict, Iterable, List, NamedTuple, Optional, Sequence, Tuple, TypeVar, Union

import numpy as np
=======
from collections.abc import Iterable, Sequence
from typing import NamedTuple, TypeVar
>>>>>>> a8e1c6cc

from cirkit.symbolic.circuit import (
    Circuit,
    CircuitBlock,
    CircuitOperation,
    CircuitOperator,
    StructuralPropertyError,
    are_compatible,
)
from cirkit.symbolic.layers import (
    EvidenceLayer,
    InputLayer,
    Layer,
    LayerOperator,
    ProductLayer,
    SumLayer, KroneckerLayer,
)
from cirkit.symbolic.parameters import ConstantParameter, Parameter
from cirkit.symbolic.registry import OPERATOR_REGISTRY, OperatorRegistry
from cirkit.utils.scope import Scope


<<<<<<< HEAD
def concatenate(scs: Sequence[Circuit], *, registry: Optional[OperatorRegistry] = None) -> Circuit:
=======
def concatenate(scs: Sequence[Circuit], registry: OperatorRegistry | None = None) -> Circuit:
>>>>>>> a8e1c6cc
    """Concatenates a sequence of symbolic circuits. Concatenating circuits means constructing
    another circuit such that its output layers consists of the output layers of each circuit
    (in the given order). This operator does not require the satisfaction of any structural
    property by the given circuits.

    Args:
        scs: A sequence of symbolic circuits.
        registry: A registry of symbolic layer operators. It is not used for this operator.

    Returns:
        A circuit obtained by concatenating circuits.

    Raises:
        ValueError: If the given circuits to concatenate have different number of channels per
            variable.
    """
    # Retrieve the number of channels
    num_channels_s = {sc.num_channels for sc in scs}
    if len(num_channels_s) != 1:
        raise ValueError(
            f"Only circuits with the same number of channels can be concatenated, "
            f"but found a set of number of channels {num_channels_s}"
        )
    num_channels = scs[0].num_channels

    # Mapping the symbolic circuit layers with blocks of circuit layers
    layers_to_block: dict[Layer, CircuitBlock] = {}

    # For each new circuit block, keep track of its inputs
    blocks: list[CircuitBlock] = []
    in_blocks: dict[CircuitBlock, list[CircuitBlock]] = {}
    output_blocks: list[CircuitBlock] = []

    # Simply pass the symbolic layers references
    for sc in scs:
        for sl in sc.topological_ordering():
            block = CircuitBlock.from_layer(sl.copyref())
            blocks.append(block)
            block_ins = [layers_to_block[sli] for sli in sc.layer_inputs(sl)]
            in_blocks[block] = block_ins
            layers_to_block[sl] = block
        output_blocks.extend(layers_to_block[sl] for sl in sc.outputs)

    # Construct the symbolic circuit obtained by merging multiple circuits
    return Circuit.from_operation(
        num_channels,
        blocks,
        in_blocks,
        output_blocks,
        operation=CircuitOperation(operator=CircuitOperator.CONCATENATE, operands=tuple(scs)),
    )


def evidence(
    sc: Circuit,
    obs: Dict[int, Union[Number, Tuple[Number, ...]]],
    *,
    registry: Optional[OperatorRegistry] = None,
) -> Circuit:
    """Observe the value of some variables in a symbolic circuit, and represent the given
    evidence as another symbolic circuit.

    Args:
        sc: The symbolic circuit where some variables have to be observed.
        obs: The observation data, stored as a dictionary mapping variable integer identifiers
            to numbers, i.e., either integer, float or complex values. In the case the
            circuit defines multiple channels per variable, then this is a dictionary mapping
            variable integer identifiers to tuples of as many numbers as the number of channels.
        registry: A registry of symbolic layer operators. If it is None, then the one in
            the current context will be used. See the
            [OPERATOR_REGISTRY][cirkit.symbolic.registry.OPERATOR_REGISTRY] context variable
            for more details.

    Returns:
        The symbolic circuit representing the observation of variables in the given circuit.

    Raises:
        ValueError: If the observation contains variables not defined in the scope of the circuit.
    """
    if not all(
        (isinstance(value, Number) or len(value) == 1)
        if sc.num_channels == 1
        else len(value) == sc.num_channels
        for (var, value) in obs.items()
    ):
        raise ValueError(
            "The observation of each variable should contain as many "
            "values as the number of channels"
        )
    # Check the variables to observe
    scope = Scope(obs.keys())
    if not scope:
        raise ValueError("There are no variables to observe")
    elif not scope <= sc.scope:
        raise ValueError("The variables to observe must be a subset of the scope of the circuit")

    # Mapping the symbolic circuit layers with blocks of circuit layers
    layers_to_block: Dict[Layer, CircuitBlock] = {}

    # For each new circuit block, keep track of its inputs
    blocks: List[CircuitBlock] = []
    in_blocks: Dict[CircuitBlock, List[CircuitBlock]] = {}

    for sl in sc.topological_ordering():
        # Check if we have to construct the evidence of an input layer
        if isinstance(sl, InputLayer) and sl.scope & scope:
            if not sl.scope <= scope:
                raise NotImplementedError(
                    f"Only complete evidence of multivariate input layers is supported, "
                    f"found {sl.scope} but computing the evidence over {scope}"
                )

            # Build the observation parameter, as a constant tensor that
            # contains assignments to the variables being observed
            # The shape of the observation parameter is (C, D), where C is the
            # number of channels and D is the number of variables the layer
            # depends on
            obs_shape = sc.num_channels, len(sl.scope)
            # obs_ndarray: An array of shape either (D,) or (D, C)
            obs_ndarray = np.array([obs[var] for var in sorted(sl.scope)])
            obs_ndarray = obs_ndarray[None, :] if len(obs_ndarray.shape) == 1 else obs_ndarray.T
            # A constant parameter of shape (C, D), where C can be 1.
            obs_parameter = ConstantParameter(*obs_shape, value=obs_ndarray)

            # Build the evidence layer, with a reference to the input layer
            evi_sl = EvidenceLayer(sl.copyref(), observation=Parameter.from_input(obs_parameter))
            evi_block = CircuitBlock.from_layer(evi_sl)
            blocks.append(evi_block)
            layers_to_block[sl] = evi_block
            continue
        # Sum/product layers and input layers whose scope does not
        # include variables to observe over are simply copied.
        # Note that to keep track of shared parameters, we use parameter references
        evi_block = CircuitBlock.from_layer(sl.copyref())
        blocks.append(evi_block)
        layers_to_block[sl] = evi_block
        in_blocks[evi_block] = [layers_to_block[isl] for isl in sc.layer_inputs(sl)]

    # Construct the sequence of output blocks
    output_blocks = [layers_to_block[sl] for sl in sc.outputs]

    # Construct the evidence symbolic circuit and set the evidence operation metadata
    return Circuit.from_operation(
        sc.num_channels,
        blocks,
        in_blocks,
        output_blocks,
        operation=CircuitOperation(
            operator=CircuitOperator.EVIDENCE,
            operands=(sc,),
            metadata={"scope": scope},
        ),
    )


def integrate(
    sc: Circuit,
<<<<<<< HEAD
    scope: Optional[Scope] = None,
    *,
    registry: Optional[OperatorRegistry] = None,
=======
    scope: Scope | None = None,
    registry: OperatorRegistry | None = None,
>>>>>>> a8e1c6cc
) -> Circuit:
    """Integrate the function computed by a circuit, and represent it as another circuit.
    This operator requires the given circuit to be both smooth and decomposable.

    Args:
        sc: A symbolic circuit.
        scope: The varaibles scope to integrate over. If it is None, then all variables on
            which the given circuit is defined on will be integrated over.
        registry: A registry of symbolic layer operators. If it is None, then the one in
            the current context will be used. See the
            [OPERATOR_REGISTRY][cirkit.symbolic.registry.OPERATOR_REGISTRY] context variable
            for more details.

    Returns:
        The symbolic circuit reprenting the integration operation of the given circuit.

    Raises:
        StructuralPropertyError: If the given circuit is not smooth and decomposable.
        ValueError: If the scope to integrate over is not a subset of the scope of the circuit,
            or if it is empty.
    """
    # Check for structural properties
    if not sc.is_smooth or not sc.is_decomposable:
        raise StructuralPropertyError(
            "Only smooth and decomposable circuits can be efficiently integrated."
        )

    # Check the variables to integrate
    if scope is None:
        scope = sc.scope
    if not scope:
        raise ValueError("There are no variables to integrate over")
    elif not scope <= sc.scope:
        raise ValueError(
            "The variables scope to integrate must be a subset of the scope of the circuit"
        )

    # Use the registry in the current context, if not specified otherwise
    if registry is None:
        registry = OPERATOR_REGISTRY.get()

    # Mapping the symbolic circuit layers with blocks of circuit layers
    layers_to_block: dict[Layer, CircuitBlock] = {}

    # For each new circuit block, keep track of its inputs
    blocks: list[CircuitBlock] = []
    in_blocks: dict[CircuitBlock, list[CircuitBlock]] = {}

    for sl in sc.topological_ordering():
        # Input layers get integrated over
        if isinstance(sl, InputLayer) and sl.scope & scope:
            func = registry.retrieve_rule(LayerOperator.INTEGRATION, type(sl))
            int_block = func(sl, scope=scope)
            blocks.append(int_block)
            layers_to_block[sl] = int_block
            continue
        # Sum/product layers and input layers whose scope does not
        # include variables to integrate over are simply passed through
        int_block = CircuitBlock.from_layer(sl.copyref())
        blocks.append(int_block)
        layers_to_block[sl] = int_block
        in_blocks[int_block] = [layers_to_block[isl] for isl in sc.layer_inputs(sl)]

    # Construct the sequence of output blocks
    output_blocks = [layers_to_block[sl] for sl in sc.outputs]

    # Construct the integral symbolic circuit and set the integration operation metadata
    return Circuit.from_operation(
        sc.num_channels,
        blocks,
        in_blocks,
        output_blocks,
        operation=CircuitOperation(
            operator=CircuitOperator.INTEGRATION,
            operands=(sc,),
            metadata={"scope": scope},
        ),
    )


<<<<<<< HEAD
def multiply(sc1: Circuit, sc2: Circuit, *, registry: Optional[OperatorRegistry] = None) -> Circuit:
=======
def multiply(sc1: Circuit, sc2: Circuit, registry: OperatorRegistry | None = None) -> Circuit:
>>>>>>> a8e1c6cc
    """Multiply two symbolic circuit and represent it as another circuit.
    This operator requires the input circuits to be smooth, decomposable and compatible.
    The resulting circuit will be smooth and decomposable. Moreover, if the input circuits
    are structured decomposable, then the resulting circuit will also be structured.

    Args:
        sc1: The first symbolic circuit.
        sc2: The second symbolic circuit.
        registry: A registry of symbolic layer operators. If it is None, then the one in
            the current context will be used. See the
            [OPERATOR_REGISTRY][cirkit.symbolic.registry.OPERATOR_REGISTRY] context variable
            for more details.

    Returns:
        The symbolic circuit representing the multiplication of the given circuits.

    Raises:
        NotImplementedError: If the given circuits have different scope.
        StructuralPropertyError: If the given circuits are not smooth and decomposable,
            or if they are not compatible with each other.
    """
    if sc1.scope != sc2.scope:
        raise NotImplementedError("Only the product of circuits over the same scope is implemented")
    if not are_compatible(sc1, sc2):
        raise StructuralPropertyError(
            "Only compatible circuits can be multiplied into decomposable circuits."
        )

    # Use the registry in the current context, if not specified otherwise
    if registry is None:
        registry = OPERATOR_REGISTRY.get()

    # Map from pairs of layers to their product circuit block
    layers_to_block: dict[tuple[Layer, Layer], CircuitBlock] = {}

    # For each new circuit block, keep track of its inputs
    blocks: list[CircuitBlock] = []
    in_blocks: dict[CircuitBlock, list[CircuitBlock]] = {}

    # Get the first layers to multiply, from the outputs
    to_multiply = []
    for l1, l2 in itertools.product(sc1.outputs, sc2.outputs):
        to_multiply.append((l1, l2))

    # Using a stack in place of recursion for better memory efficiency and debugging
    while to_multiply:
        pair = to_multiply[-1]

        # Check if the layers have been already multiplied
        if pair in layers_to_block:
            to_multiply.pop()
            continue

        # Get the layers to multiply
        l1, l2 = pair

        # Check whether we are multiplying layers over disjoint scope
        # If that is the case, then we just need to introduce a Kronecker product layer
        if len(sc1.layer_scope(l1) & sc2.layer_scope(l2)) == 0:
            if l1.num_output_units != l2.num_output_units:
                raise NotImplementedError(
                    f"Layers over disjoint scopes can be multiplied if they have the same size, "
                    f"but found layer sizes {l1.num_output_units} and {l2.num_output_units}"
                )
            # Get the sub-circuits rooted in the layers being multiplied
            sub1_circuit = sc1.subgraph(l1)
            sub2_circuit = sc2.subgraph(l2)
            # Copy the layers and the connections, by making references to the parameters
            sub1_blocks = {l: CircuitBlock.from_layer(l.copyref()) for l in sub1_circuit.layers}
            sub2_blocks = {l: CircuitBlock.from_layer(l.copyref()) for l in sub2_circuit.layers}
            blocks.extend(sub1_blocks.values())
            blocks.extend(sub2_blocks.values())
            in_blocks.update(
                (b, [sub1_blocks[li] for li in sc1.layer_inputs(l)])
                for l, b in sub1_blocks.items()
            )
            in_blocks.update(
                (b, [sub2_blocks[li] for li in sc2.layer_inputs(l)])
                for l, b in sub2_blocks.items()
            )
            # Introduce a fresh kronecker product layer, which will multiply
            # the two layers over disjoint scope
            kl = CircuitBlock.from_layer(KroneckerLayer(l1.num_output_units, arity=2))
            blocks.append(kl)
            in_blocks[kl] = [sub1_blocks[l1], sub2_blocks[l2]]
            layers_to_block[pair] = kl
            # Go up in the recursion
            to_multiply.pop()
            continue

        # We need to multiply layers over overlapping scopes
        l1_inputs = sc1.layer_inputs(l1)
        l2_inputs = sc2.layer_inputs(l2)
        if isinstance(l1, InputLayer):
            # TODO: generalize product between input and inner layers
            next_to_multiply = []
        elif isinstance(l1, SumLayer):
            # TODO: generalize product between input and inner layers
            next_to_multiply = list(itertools.product(l1_inputs, l2_inputs))
        elif isinstance(l1, ProductLayer):
            # TODO: generalize product such that it can multiply layers of different arity
            #       this is related to the much more relaxed definition of compatibility between
            #       circuits
            assert len(l1_inputs) == len(l2_inputs)
            # Sort layers based on the scope, such that we can multiply layers with matching scopes
            l1_inputs = sorted(l1_inputs, key=sc1.layer_scope)
            l2_inputs = sorted(l2_inputs, key=sc2.layer_scope)
            next_to_multiply = list(zip(l1_inputs, l2_inputs))
        else:
            assert False

        # Check if at least one pair of layers needs to be multiplied before going up in the
        # recursion
        not_yet_multiplied = [p for p in next_to_multiply if p not in layers_to_block]
        if len(not_yet_multiplied) > 0:
            to_multiply.extend(not_yet_multiplied)
            continue

        # In case all the input have been multiplied, then construct the product layer
        prod_signature = type(l1), type(l2)
        func = registry.retrieve_rule(LayerOperator.MULTIPLICATION, *prod_signature)
        prod_block = func(l1, l2)
        blocks.append(prod_block)
        # Make the connections
        in_blocks[prod_block] = [layers_to_block[p] for p in next_to_multiply]
        layers_to_block[pair] = prod_block
        # Go up in the recursion
        to_multiply.pop()

    # Construct the sequence of output blocks
    output_blocks = [
        layers_to_block[(l1, l2)] for l1, l2 in itertools.product(sc1.outputs, sc2.outputs)
    ]

    # Construct the product symbolic circuit
    return Circuit.from_operation(
        sc1.num_channels,
        blocks,
        in_blocks,
        output_blocks,
        operation=CircuitOperation(operator=CircuitOperator.MULTIPLICATION, operands=(sc1, sc2)),
    )


class _ScopeVarAndBlockAndInputs(NamedTuple):
    """The tuple of a scope variable and a circiut block for diff.

    Used for differential of ProductLayer.
    """

    scope_var: int  # The id of a variable in the scope of THE ProductLayer.
    diff_block: CircuitBlock  # The partial diff of THE ProductLayer w.r.t. the var.
    diff_in_blocks: list[CircuitBlock]  # The inputs to the layer of diff_block.


_T = TypeVar("_T")  # TODO: for _repeat. move together


# TODO: this can be made public and moved to utils, might be used elsewhere.
def _repeat(iterable: Iterable[_T], /, *, times: int) -> Iterable[_T]:
    """Repeat each element of the given iterable by given times.

    The elements are generated lazily. The iterable passed in will be iterated once.
    This function differs from itertools in that it repeats an interable instead of only one elem.

    Args:
        iterable (Iterable[_T]): The iterable to generate the original elements.
        times (int): The times to repeat each element.

    Returns:
        Iterable[_T]: The iterable with repeated elements.
    """
    return itertools.chain.from_iterable(itertools.repeat(elem, times=times) for elem in iterable)


def differentiate(
    sc: Circuit, registry: OperatorRegistry | None = None, *, order: int = 1
) -> Circuit:
    if not sc.is_smooth or not sc.is_decomposable:
        raise StructuralPropertyError(
            "Only smooth and decomposable circuits can be efficiently differentiated."
        )
    if order <= 0:
        raise ValueError("The order of differentiation must be positive.")

    # Use the registry in the current context, if not specified otherwise
    if registry is None:
        registry = OPERATOR_REGISTRY.get()

    # Mapping the symbolic circuit layers with blocks of circuit layers
    layers_to_blocks: dict[Layer, list[CircuitBlock]] = {}

    # For each new circuit block, keep track of its inputs
    in_blocks: dict[CircuitBlock, Sequence[CircuitBlock]] = {}

    for sl in sc.topological_ordering():
        # "diff_blocks: List[CircuitBlock]" is the diff of sl wrt each variable and channel in order
        #                                   and then at the end we append a copy of sl

        if isinstance(sl, InputLayer):
            # TODO: no type hint for func, also cannot quick jump in static analysis
            func = registry.retrieve_rule(LayerOperator.DIFFERENTIATION, type(sl))
            diff_blocks = [
                func(sl, var_idx=var_idx, ch_idx=ch_idx, order=order)
                for var_idx, ch_idx in itertools.product(
                    range(len(sl.scope)), range(sc.num_channels)
                )
            ]

        elif isinstance(sl, SumLayer):
            # Zip to transpose the generator into an iterable of length (num_vars * num_chs),
            #   corresponding to each var to take diff.
            # Each item is a tuple of length arity, which are inputs to that diff.
            # TODO: typeshed issue?
            # ANNOTATE: zip gives Any when using *iterables.
            zip_blocks_in: Iterable[tuple[CircuitBlock, ...]] = zip(
                # This is a generator of length arity, corresponding to each input of sl.
                # Each item is a list of length (num_vars * num_chs), corresponding to the diff wrt
                #   each variable of that input.
                # NOTE: [-1] is omitted and will be added at the end.
                *(layers_to_blocks[sl_in][:-1] for sl_in in sc.layer_inputs(sl))
            )

            # The layers are the same for all diffs of a SumLayer. We retrieve (num_vars * num_chs)
            #   from the length of one input blocks.
            var_ch = len(layers_to_blocks[sc.layer_inputs(sl)[0]][:-1])
            diff_blocks = [CircuitBlock.from_layer(sl.copyref()) for _ in range(var_ch)]

            # Connect the layers to their inputs, by zipping a length of (num_vars * num_chs).
            in_blocks.update(zip(diff_blocks, zip_blocks_in))

        elif isinstance(sl, ProductLayer):
            # NOTE: Only the outmost level can be a generator, and inner levels must be lists,
            #       otherwise reference to locals will be broken.

            # This is a generator of length arity, corresponding to each input of sl.
            # Each item is a list of length (num_vars * num_chs) of that input, corresponding to the
            #   diff wrt each var and ch of that input.
            all_scope_var_diff_block = (
                # Each list is all the diffs of sl wrt each var and each channel in the scope of
                #   the cur_layer in the input of sl.
                [
                    # Each named-tuple is a diff of sl and its inputs, where the diff is wrt the
                    #   current variable and channel as in the double loop.
                    _ScopeVarAndBlockAndInputs(
                        # Label the named-tuple as the var id in the whole scope, for sorting.
                        scope_var=scope_var,
                        # The layers are the same for all diffs of a ProductLayer.
                        diff_block=CircuitBlock.from_layer(sl.copyref()),
                        # The inputs to the diff is the copy of input to sl (retrieved by [-1]),
                        #   only with cur_layer replaced by its diff.
                        diff_in_blocks=[
                            diff_cur_layer if sl_in == cur_layer else layers_to_blocks[sl_in][-1]
                            for sl_in in sc.layer_inputs(sl)
                        ],
                    )
                    # Loop over the (num_vars * num_chs) diffs of cur_layer, while also providing
                    #   the corresponding scope_var which the current diff is wrt.
                    # We need the scope_var to label and sort the diff layers of sl. We do nnt need
                    #   channel ids because they are always saved densely in order.
                    for scope_var, diff_cur_layer in zip(
                        _repeat(sc.layer_scope(cur_layer), times=sc.num_channels),
                        layers_to_blocks[cur_layer][:-1],
                    )
                ]
                # Loop over each input of sl for the diffs wrt vars and chs in its scope.
                for cur_layer in sc.layer_inputs(sl)
            )

            # NOTE: This relys on the fact that Scope object is iterated in id order.
            # Merge sort the named-tuples by the var id in the scope, so that the diffs are
            #   correctly ordered according to the scope of sl.
            sorted_scope_var_diff_block = list(
                heapq.merge(
                    # Unpack the generator into several lists, where each list is the named-tuples
                    #   wrt the scope of each input to sl.
                    *all_scope_var_diff_block,
                    key=lambda scope_var_diff_block: scope_var_diff_block.scope_var,
                )
            )

            # Take out the diffs of sl and save them in diff_blocks in correct order.
            diff_blocks = [
                scope_var_diff_block.diff_block
                for scope_var_diff_block in sorted_scope_var_diff_block
            ]

            # Connect the diffs with its corresponding inputs as saved in the named-tuples.
            in_blocks.update(
                (scope_var_diff_block.diff_block, scope_var_diff_block.diff_in_blocks)
                for scope_var_diff_block in sorted_scope_var_diff_block
            )

        else:
            # NOTE: In the above if/elif, we made all conditions explicit to make it more readable
            #       and also easier for static analysis inside the blocks. Yet the completeness
            #       cannot be inferred and is only guaranteed by larger picture. Also, should
            #       anything really go wrong, we will hit this guard statement instead of going into
            #       a wrong branch.
            assert False, "This should not happen."

        # Save sl in the diff circuit and connect inputs. This can be accessed through
        #   diff_blocks[-1], as in the [-1] above for ProductLayer.
        diff_blocks.append(CircuitBlock.from_layer(sl.copyref()))
        in_blocks[diff_blocks[-1]] = [layers_to_blocks[sl_in][-1] for sl_in in sc.layer_inputs(sl)]

        # Save all the blocks including a copy of sl at [-1] as the diff layers of sl.
        layers_to_blocks[sl] = diff_blocks

    # Construct the integral symbolic circuit and set the integration operation metadata
    return Circuit.from_operation(
        sc.num_channels,
        sum(layers_to_blocks.values(), []),
        in_blocks,
        sum((layers_to_blocks[sl] for sl in sc.outputs), []),
        operation=CircuitOperation(
            operator=CircuitOperator.DIFFERENTIATION,
            operands=(sc,),
            metadata=dict(order=order),
        ),
    )


def conjugate(
    sc: Circuit,
<<<<<<< HEAD
    *,
    registry: Optional[OperatorRegistry] = None,
=======
    registry: OperatorRegistry | None = None,
>>>>>>> a8e1c6cc
) -> Circuit:
    """Apply the complex conjugation operator to a symbolic circuit, and represent it as another
    circuit. This operator does not require the satisfaction of structural properties. Moreover,
    the resulting circuit will inherit the structural property of the given circuit.

    Args:
        sc: A symbolic circuit.
        registry: A registry of symbolic layer operators. If it is None, then the one in
            the current context will be used. See the
            [OPERATOR_REGISTRY][cirkit.symbolic.registry.OPERATOR_REGISTRY] context variable
            for more details.

    Returns:
        The symbolic circuit representing the complex conjugation operation of the given circuit.
    """
    # Use the registry in the current context, if not specified otherwise
    if registry is None:
        registry = OPERATOR_REGISTRY.get()

    # Mapping the symbolic circuit layers with blocks of circuit layers
    layers_to_block: dict[Layer, CircuitBlock] = {}

    # For each new circuit block, keep track of its inputs
    blocks: list[CircuitBlock] = []
    in_blocks: dict[CircuitBlock, list[CircuitBlock]] = {}

    for sl in sc.topological_ordering():
        # The conjugation of a product layer is equivalent to the product of its conjugated inputs
        if isinstance(sl, ProductLayer):
            conj_block = CircuitBlock.from_layer(sl)
            blocks.append(conj_block)
            layers_to_block[sl] = conj_block
            in_blocks[conj_block] = [layers_to_block[isl] for isl in sc.layer_inputs(sl)]
            continue

        # We are not taking the conjugation of a non-product layer
        # Retrieve the conjugation rule from the registry and apply it
        assert isinstance(sl, (InputLayer, SumLayer))
        func = registry.retrieve_rule(LayerOperator.CONJUGATION, type(sl))
        conj_block = func(sl)
        blocks.append(conj_block)
        layers_to_block[sl] = conj_block
        in_blocks[conj_block] = [layers_to_block[isl] for isl in sc.layer_inputs(sl)]

    # Construct the sequence of output blocks
    output_blocks = [layers_to_block[sl] for sl in sc.outputs]

    # Construct the conjugate symbolic circuit
    return Circuit.from_operation(
        sc.num_channels,
        blocks,
        in_blocks,
        output_blocks,
        operation=CircuitOperation(operator=CircuitOperator.CONJUGATION, operands=(sc,)),
    )<|MERGE_RESOLUTION|>--- conflicted
+++ resolved
@@ -1,14 +1,10 @@
 import heapq
 import itertools
-<<<<<<< HEAD
+from collections.abc import Iterable, Sequence
 from numbers import Number
-from typing import Dict, Iterable, List, NamedTuple, Optional, Sequence, Tuple, TypeVar, Union
+from typing import NamedTuple, TypeVar
 
 import numpy as np
-=======
-from collections.abc import Iterable, Sequence
-from typing import NamedTuple, TypeVar
->>>>>>> a8e1c6cc
 
 from cirkit.symbolic.circuit import (
     Circuit,
@@ -21,21 +17,18 @@
 from cirkit.symbolic.layers import (
     EvidenceLayer,
     InputLayer,
+    KroneckerLayer,
     Layer,
     LayerOperator,
     ProductLayer,
-    SumLayer, KroneckerLayer,
+    SumLayer,
 )
 from cirkit.symbolic.parameters import ConstantParameter, Parameter
 from cirkit.symbolic.registry import OPERATOR_REGISTRY, OperatorRegistry
 from cirkit.utils.scope import Scope
 
 
-<<<<<<< HEAD
-def concatenate(scs: Sequence[Circuit], *, registry: Optional[OperatorRegistry] = None) -> Circuit:
-=======
-def concatenate(scs: Sequence[Circuit], registry: OperatorRegistry | None = None) -> Circuit:
->>>>>>> a8e1c6cc
+def concatenate(scs: Sequence[Circuit], *, registry: OperatorRegistry | None = None) -> Circuit:
     """Concatenates a sequence of symbolic circuits. Concatenating circuits means constructing
     another circuit such that its output layers consists of the output layers of each circuit
     (in the given order). This operator does not require the satisfaction of any structural
@@ -91,9 +84,9 @@
 
 def evidence(
     sc: Circuit,
-    obs: Dict[int, Union[Number, Tuple[Number, ...]]],
+    obs: dict[int, Number | tuple[Number, ...]],
     *,
-    registry: Optional[OperatorRegistry] = None,
+    registry: OperatorRegistry | None = None,
 ) -> Circuit:
     """Observe the value of some variables in a symbolic circuit, and represent the given
     evidence as another symbolic circuit.
@@ -133,11 +126,11 @@
         raise ValueError("The variables to observe must be a subset of the scope of the circuit")
 
     # Mapping the symbolic circuit layers with blocks of circuit layers
-    layers_to_block: Dict[Layer, CircuitBlock] = {}
+    layers_to_block: dict[Layer, CircuitBlock] = {}
 
     # For each new circuit block, keep track of its inputs
-    blocks: List[CircuitBlock] = []
-    in_blocks: Dict[CircuitBlock, List[CircuitBlock]] = {}
+    blocks: list[CircuitBlock] = []
+    in_blocks: dict[CircuitBlock, list[CircuitBlock]] = {}
 
     for sl in sc.topological_ordering():
         # Check if we have to construct the evidence of an input layer
@@ -193,14 +186,9 @@
 
 def integrate(
     sc: Circuit,
-<<<<<<< HEAD
-    scope: Optional[Scope] = None,
+    scope: Scope | None = None,
     *,
-    registry: Optional[OperatorRegistry] = None,
-=======
-    scope: Scope | None = None,
     registry: OperatorRegistry | None = None,
->>>>>>> a8e1c6cc
 ) -> Circuit:
     """Integrate the function computed by a circuit, and represent it as another circuit.
     This operator requires the given circuit to be both smooth and decomposable.
@@ -281,11 +269,7 @@
     )
 
 
-<<<<<<< HEAD
-def multiply(sc1: Circuit, sc2: Circuit, *, registry: Optional[OperatorRegistry] = None) -> Circuit:
-=======
-def multiply(sc1: Circuit, sc2: Circuit, registry: OperatorRegistry | None = None) -> Circuit:
->>>>>>> a8e1c6cc
+def multiply(sc1: Circuit, sc2: Circuit, *, registry: OperatorRegistry | None = None) -> Circuit:
     """Multiply two symbolic circuit and represent it as another circuit.
     This operator requires the input circuits to be smooth, decomposable and compatible.
     The resulting circuit will be smooth and decomposable. Moreover, if the input circuits
@@ -359,12 +343,10 @@
             blocks.extend(sub1_blocks.values())
             blocks.extend(sub2_blocks.values())
             in_blocks.update(
-                (b, [sub1_blocks[li] for li in sc1.layer_inputs(l)])
-                for l, b in sub1_blocks.items()
+                (b, [sub1_blocks[li] for li in sc1.layer_inputs(l)]) for l, b in sub1_blocks.items()
             )
             in_blocks.update(
-                (b, [sub2_blocks[li] for li in sc2.layer_inputs(l)])
-                for l, b in sub2_blocks.items()
+                (b, [sub2_blocks[li] for li in sc2.layer_inputs(l)]) for l, b in sub2_blocks.items()
             )
             # Introduce a fresh kronecker product layer, which will multiply
             # the two layers over disjoint scope
@@ -611,12 +593,8 @@
 
 def conjugate(
     sc: Circuit,
-<<<<<<< HEAD
     *,
-    registry: Optional[OperatorRegistry] = None,
-=======
     registry: OperatorRegistry | None = None,
->>>>>>> a8e1c6cc
 ) -> Circuit:
     """Apply the complex conjugation operator to a symbolic circuit, and represent it as another
     circuit. This operator does not require the satisfaction of structural properties. Moreover,
