--- conflicted
+++ resolved
@@ -494,9 +494,73 @@
                 #       instead of going into a wrong branch.
                 raise ValueError("Region graph nodes must be either region or partition nodes")
 
-<<<<<<< HEAD
         outputs = [node_to_layer[rgn] for rgn in region_graph.outputs]
         return cls(region_graph.scope, num_channels, layers, in_layers, outputs)
+
+    @classmethod
+    def from_hmm(
+        cls,
+        order: Sequence[int],
+        input_factory: InputLayerFactory,
+        dense_weight_factory: Optional[ParameterFactory] = None,
+        num_channels: int = 1,
+        num_units: int = 1,
+        num_classes: int = 1,
+    ) -> "Circuit":
+        """Construct a symbolic circuit mimicking an HMM of set order.
+            Product Layers assumed Hadamard Layers, and Sum Layers assumed Dense Layers.
+
+        Args:
+            order: The input order of variables of the HMM.
+            input_factory: A factory that builds an input layer.
+            num_channels: The number of channels for each variable.
+            num_units: The number of sum units per sum layer.
+            num_classes: The number of output classes.
+
+        Returns:
+            Circuit: A symbolic circuit.
+
+        Raises:
+            ValueError: order must consists of consistent numbers, starting from 0.
+        """
+
+        if max(order) != len(order) - 1 or min(order) != 0:
+            raise ValueError("Inconsistent 'order' input")
+
+        layers: List[Layer] = []
+        in_layers: Dict[Layer, List[Layer]] = {}
+
+        input_sl = input_factory(Scope([order[0]]), num_units, num_channels)
+        layers.append(input_sl)
+        sum_sl = DenseLayer(
+            Scope([order[0]]), num_units, num_units, weight_factory=dense_weight_factory
+        )
+        layers.append(sum_sl)
+        in_layers[sum_sl] = [input_sl]
+
+        num_variable = len(order)
+
+        # Loop over num_variables
+        for i in range(1, num_variable):
+            last_dense = layers[-1]
+
+            input_sl = input_factory(Scope([order[i]]), num_units, num_channels)
+            layers.append(input_sl)
+            prod_sl = HadamardLayer(Scope(order[: (i + 1)]), num_units, 2)
+            layers.append(prod_sl)
+            in_layers[prod_sl] = [last_dense, input_sl]
+
+            num_units_out = num_units if i != num_variable - 1 else num_classes
+            sum_sl = DenseLayer(
+                Scope(order[: (i + 1)]),
+                num_units,
+                num_units_out,
+                weight_factory=dense_weight_factory,
+            )
+            layers.append(sum_sl)
+            in_layers[sum_sl] = [prod_sl]
+
+        return cls(Scope(order), num_channels, layers, in_layers, [layers[-1]])
 
 
 def is_compatible(sc1: Circuit, sc2: Circuit) -> bool:
@@ -511,82 +575,6 @@
     sfs1 = _scope_factorizations(sc1)
     sfs2 = _scope_factorizations(sc2)
     return _are_compatible(sfs1, sfs2)
-=======
-        outputs = [rgn_to_layers[rgn] for rgn in region_graph.output_nodes]
-        return cls(
-            region_graph.scope,
-            num_channels,
-            layers,
-            in_layers,
-            outputs,
-            topologically_ordered=True,
-        )
-    
-    @classmethod
-    def from_hmm(
-            cls,
-            order: Iterator[int],
-            input_factory: InputLayerFactory,
-            dense_weight_factory: Optional[ParameterFactory] = None,
-            num_channels: int = 1,
-            num_units: int = 1,
-            num_classes: int = 1,
-    ) -> "Circuit":
-        """Construct a symbolic circuit mimicking an HMM of set order.
-            Product Layers assumed Hadamard Layers, and Sum Layers assumed Dense Layers.
-
-        Args:
-            order: The input order of variables of the HMM.
-            input_factory: A factory that builds an input layer.
-            num_channels: The number of channels for each variable.
-            num_units: The number of sum units per sum layer.
-            num_classes: The number of output classes.
-
-        Returns:
-            Circuit: A symbolic circuit.
-            
-        Raises:
-            ValueError: order must consists of consistent numbers, starting from 0.
-        """
-        
-        if max(order) != len(order) - 1 or min(order) != 0:
-            raise ValueError("Inconsistent 'order' input")
-
-        layers: List[Layer] = []
-        in_layers: Dict[Layer, List[Layer]] = {}
-
-        input_sl = input_factory(Scope([order[0]]), num_units, num_channels)
-        layers.append(input_sl)
-        sum_sl = DenseLayer(Scope([order[0]]), num_units, num_units, weight_factory=dense_weight_factory)
-        layers.append(sum_sl)
-        in_layers[sum_sl] = [input_sl]
-
-        num_variable = len(order)
-
-        # Loop over num_variables
-        for i in range(1, num_variable):
-            last_dense = layers[-1]
-
-            input_sl = input_factory(Scope([order[i]]), num_units, num_channels)
-            layers.append(input_sl)
-            prod_sl = HadamardLayer(Scope(order[: (i + 1)]), num_units, 2)
-            layers.append(prod_sl)
-            in_layers[prod_sl] = [last_dense, input_sl]
-
-            num_units_out = num_units if i != num_variable - 1 else num_classes
-            sum_sl = DenseLayer(Scope(order[: (i + 1)]), num_units, num_units_out, weight_factory=dense_weight_factory)
-            layers.append(sum_sl)
-            in_layers[sum_sl] = [prod_sl]
-
-        return cls(
-            Scope(order),
-            num_channels,
-            layers,
-            in_layers,
-            [layers[-1]],
-            topologically_ordered=True,
-        )
->>>>>>> faf0c0c8
 
 
 def pipeline_topological_ordering(roots: Sequence[Circuit]) -> Iterator[Circuit]:
