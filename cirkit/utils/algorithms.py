--- conflicted
+++ resolved
@@ -1,35 +1,14 @@
 from collections import deque
-<<<<<<< HEAD
-from typing import (
-    Callable,
-    Dict,
-    Generic,
-    Iterable,
-    Iterator,
-    List,
-    Optional,
-    Sequence,
-    Tuple,
-    TypeVar,
-)
-=======
 from collections.abc import Callable, Iterable, Iterator, Sequence
-from functools import cached_property
 from typing import Generic, TypeVar
->>>>>>> a8e1c6cc
 
 NodeType = TypeVar("NodeType")
 
 
 def graph_nodes_outgoings(
     nodes: Iterable[NodeType], incomings_fn: Callable[[NodeType], Sequence[NodeType]]
-<<<<<<< HEAD
-) -> Dict[NodeType, Sequence[NodeType]]:
-    outgoings: Dict[NodeType, List[NodeType]] = {}
-=======
-) -> dict[NodeType, list[NodeType]]:
+) -> dict[NodeType, Sequence[NodeType]]:
     outgoings: dict[NodeType, list[NodeType]] = {}
->>>>>>> a8e1c6cc
     for n in nodes:
         incomings = incomings_fn(n)
         for ch in incomings:
@@ -57,9 +36,9 @@
 
 def subgraph(
     roots: Iterable[NodeType], incomings_fn: Callable[[NodeType], Sequence[NodeType]]
-) -> Tuple[Sequence[NodeType], Dict[NodeType, Sequence[NodeType]]]:
+) -> tuple[Sequence[NodeType], dict[NodeType, Sequence[NodeType]]]:
     nodes = list(bfs(roots, incomings_fn))
-    incomings: Dict[NodeType, Sequence[NodeType]] = {}
+    incomings: dict[NodeType, Sequence[NodeType]] = {}
     for n in nodes:
         incomings[n] = incomings_fn(n)
     return nodes, incomings
@@ -124,11 +103,7 @@
     process_fn: Callable[[NodeType], NodeType],
     *,
     incomings_fn: Callable[[NodeType], Sequence[NodeType]],
-<<<<<<< HEAD
-) -> Tuple[Sequence[NodeType], Dict[NodeType, Sequence[NodeType]], Sequence[NodeType]]:
-=======
-) -> tuple[list[NodeType], dict[NodeType, list[NodeType]], list[NodeType]]:
->>>>>>> a8e1c6cc
+) -> tuple[Sequence[NodeType], dict[NodeType, Sequence[NodeType]], Sequence[NodeType]]:
     nodes_map = {}
     in_nodes = {}
     for n in ordering:
@@ -143,20 +118,13 @@
 class Graph(Generic[NodeType]):
     def __init__(
         self,
-<<<<<<< HEAD
         nodes: Sequence[NodeType],
-        in_nodes: Dict[NodeType, Sequence[NodeType]],
-=======
-        nodes: list[NodeType],
-        in_nodes: dict[NodeType, list[NodeType]],
-        outputs: list[NodeType],
->>>>>>> a8e1c6cc
+        in_nodes: dict[NodeType, Sequence[NodeType]],
     ):
         self._nodes = nodes
         self._in_nodes = in_nodes
         self._out_nodes = graph_nodes_outgoings(nodes, self.node_inputs)
 
-<<<<<<< HEAD
     def node_inputs(self, n: NodeType) -> Sequence[NodeType]:
         return self._in_nodes.get(n, [])
 
@@ -168,29 +136,11 @@
         return self._nodes
 
     @property
-    def nodes_inputs(self) -> Dict[NodeType, Sequence[NodeType]]:
+    def nodes_inputs(self) -> dict[NodeType, Sequence[NodeType]]:
         return self._in_nodes
 
     @property
-    def nodes_outputs(self) -> Dict[NodeType, Sequence[NodeType]]:
-=======
-    def node_inputs(self, n: NodeType) -> list[NodeType]:
-        return self._in_nodes.get(n, [])
-
-    def node_outputs(self, n: NodeType) -> list[NodeType]:
-        return self._out_nodes.get(n, [])
-
-    @property
-    def nodes(self) -> list[NodeType]:
-        return self._nodes
-
-    @property
-    def nodes_inputs(self) -> dict[NodeType, list[NodeType]]:
-        return self._in_nodes
-
-    @property
-    def nodes_outputs(self) -> dict[NodeType, list[NodeType]]:
->>>>>>> a8e1c6cc
+    def nodes_outputs(self) -> dict[NodeType, Sequence[NodeType]]:
         return self._out_nodes
 
     @property
@@ -201,15 +151,9 @@
 class DiAcyclicGraph(Graph[NodeType]):
     def __init__(
         self,
-<<<<<<< HEAD
         nodes: Sequence[NodeType],
-        in_nodes: Dict[NodeType, Sequence[NodeType]],
+        in_nodes: dict[NodeType, Sequence[NodeType]],
         outputs: Sequence[NodeType],
-=======
-        nodes: list[NodeType],
-        in_nodes: dict[NodeType, list[NodeType]],
-        outputs: list[NodeType],
->>>>>>> a8e1c6cc
     ):
         super().__init__(nodes, in_nodes)
         self._outputs = outputs
@@ -218,15 +162,8 @@
     def outputs(self) -> Sequence[NodeType]:
         return self._outputs
 
-<<<<<<< HEAD
     def topological_ordering(self) -> Iterator[NodeType]:
         return topological_ordering(self._nodes, self.node_inputs, self.node_outputs)
-=======
-    def topological_ordering(self, roots: Iterable[NodeType] | None = None) -> Iterator[NodeType]:
-        nodes = self._nodes if roots is None else bfs(roots, self.node_inputs)
-        outcomings_fn = self.node_outputs if roots is None else None
-        return topological_ordering(nodes, self.node_inputs, outcomings_fn)
->>>>>>> a8e1c6cc
 
     def layerwise_topological_ordering(self) -> Iterator[list[NodeType]]:
         return layerwise_topological_ordering(self._nodes, self.node_inputs, self.node_outputs)
@@ -240,7 +177,7 @@
     def __init__(
         self,
         nodes: Sequence[NodeType],
-        in_nodes: Dict[NodeType, Sequence[NodeType]],
+        in_nodes: dict[NodeType, Sequence[NodeType]],
         outputs: Sequence[NodeType],
     ):
         if len(outputs) != 1:
