--- conflicted
+++ resolved
@@ -1,10 +1,4 @@
-<<<<<<< HEAD
-from typing import Dict, Iterator, List, Optional, Tuple
-=======
 from collections.abc import Iterator
-from copy import copy as shallowcopy
-from functools import cached_property
->>>>>>> a8e1c6cc
 
 import torch
 from torch import Tensor
@@ -89,47 +83,9 @@
     def num_folds(self) -> int:
         return self._address_book.num_outputs
 
-<<<<<<< HEAD
     @property
-    def shape(self) -> Tuple[int, ...]:
+    def shape(self) -> tuple[int, ...]:
         return self.outputs[0].shape
-=======
-    @cached_property
-    def shape(self) -> tuple[int, ...]:
-        return next(self.outputs).shape
-
-    def extract_subgraphs(self, *roots: TorchParameterNode) -> list["TorchParameter"]:
-        # The set of torch tensor nodes being observed
-        nodes_ptensor = set()
-
-        def replace_ref_or_copy(n: TorchParameterNode) -> TorchParameterNode:
-            if isinstance(n, TorchTensorParameter):
-                if n in nodes_ptensor:
-                    return TorchPointerParameter(n)
-                nodes_ptensor.add(n)
-            return shallowcopy(n)
-
-        # Extract parameter sub-computational graphs that are rooted by the provided roots
-        # If the sub-computational graphs would share torch tensor parameters (that are not pointers),
-        # then parameter sharing is ensured by introducing torch parameter pointers, based on the
-        # order specified by the roots.
-        pgraphs = []
-        for r in roots:
-            nodes, in_nodes, outputs = topologically_process_nodes(
-                self.topological_ordering(roots=[r]),
-                [r],
-                replace_ref_or_copy,
-                incomings_fn=self.node_inputs,
-            )
-            pgraph = TorchParameter(nodes, in_nodes, outputs)
-            pgraphs.append(pgraph)
-        return pgraphs
-
-    def _build_unfold_index_info(self) -> FoldIndexInfo:
-        return build_unfold_index_info(
-            self.topological_ordering(), outputs=self.outputs, incomings_fn=self.node_inputs
-        )
->>>>>>> a8e1c6cc
 
     def subgraph(self, *roots: TorchParameterNode) -> "TorchParameter":
         if self.is_folded:
