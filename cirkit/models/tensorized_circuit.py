from collections import defaultdict
from typing import Any, Dict, List, Optional, Tuple, Type, Union

import numpy as np
import torch
import torch.nn.functional as F
from torch import Tensor, nn

from cirkit.layers.input import InputLayer
from cirkit.layers.input.exp_family import ExpFamilyLayer
from cirkit.layers.input.integral import IntegralInputLayer
from cirkit.layers.layer import Layer
from cirkit.layers.mixing import MixingLayer
from cirkit.layers.scope import ScopeLayer
from cirkit.layers.sum_product import SumProductLayer
from cirkit.region_graph import PartitionNode, RegionGraph, RegionNode
from cirkit.utils.reparams import ReparamFunction, reparam_id
from cirkit.utils.scope import one_hot_variables

# TODO: rework docstrings


class TensorizedPC(nn.Module):
    """Tensorized and folded PC implementation."""

    @classmethod
    # pylint: disable-next=too-many-locals
    def from_region_graph(  # type: ignore[misc]   # pylint: disable=too-many-arguments
        cls,
        rg: RegionGraph,
        layer_cls: Type[SumProductLayer],
        efamily_cls: Type[ExpFamilyLayer],
        *,
        layer_kwargs: Optional[Dict[str, Any]] = None,
        efamily_kwargs: Optional[Dict[str, Any]] = None,
        reparam: ReparamFunction = reparam_id,
        num_inner_units: int = 2,
        num_input_units: int = 2,
        num_channels: int = 1,
        num_classes: int = 1,
    ) -> "TensorizedPC":
        """Construct a folded TensorizedPC given a region graph, layers and hyper-parameters.

        Args:
            rg (RegionGraph): The region rg.
            layer_cls (Type[SumProductLayer]): The inner layer class.
            efamily_cls (Type[ExpFamilyLayer]): The exponential family class.
            layer_kwargs (Dict[str, Any]): The parameters for the inner layer class.
            efamily_kwargs (Dict[str, Any]): The parameters for the exponential family class.
            reparam (Callable[[Tensor], Tensor]): The reparametrization function.
            num_inner_units (int): The number of units for each layer.
            num_input_units (int): The number of input units in the input layer.
            num_channels (int): The number of channels (e.g., 3 for RGB pixel). Defaults to 1.
            num_classes (int): The number of classes of the PC. Defaults to 1.

        Returns:
            TensorizedPC: A tensorized circuit.
        """
        assert num_inner_units > 0, "The number of output units per layer should be positive"
        assert (
            num_input_units > 0
        ), "The number of input untis in the input layer should be positive"
        assert num_classes > 0, "The number of classes should be positive"
        assert (
            len(list(rg.output_nodes)) == 1
        ), "Currently only circuits with single root region node are supported."

        # TODO: return a list instead?
        num_variables = rg.num_variables
        output_node = list(rg.output_nodes)[0]
        assert output_node.scope == set(
            range(num_variables)
        ), "The region rg should have been defined on the same number of variables"

        if layer_kwargs is None:  # type: ignore[misc]
            layer_kwargs = {}
        if efamily_kwargs is None:  # type: ignore[misc]
            efamily_kwargs = {}

        # Algorithm 1 in the paper -- organize the PC in layers  NOT BOTTOM UP !!!
        rg_layers = rg.topological_layers(bottom_up=False)

        # Initialize input layer
        input_layer = efamily_cls(
            rg_layers[0][1],
            num_channels,
            num_input_units,
            **efamily_kwargs,  # type: ignore[misc]
        )

        # Initialize scope layer
        scope_layer = ScopeLayer(rg_layers[0][1])

        # Build layers: this will populate the bookkeeping data structure above
        bookkeeping, inner_layers = TensorizedPC._build_layers(
            rg_layers,
            layer_cls,
            layer_kwargs,  # type: ignore[misc]
            reparam,
            num_inner_units,
            num_input_units,
            num_classes=num_classes,
        )

        return cls(input_layer, scope_layer, bookkeeping, inner_layers)

    def __init__(  # pylint: disable=too-many-arguments
        self,
        input_layer: InputLayer,
        scope_layer: ScopeLayer,
        bookkeeping: List[Tuple[bool, List[int], Tensor]],
        inner_layers: Union[List[Layer], nn.ModuleList],
        integral_input_layer: Optional[IntegralInputLayer] = None,
    ) -> None:
        """Initialize a tensorized circuit.

        Args:
            input_layer: The input layer.
            scope_layer: The scope layer, which maps the output of the input layer to the input
             of the circuit based on the specified region nodes.
            bookkeeping: The bookkeeping data structure.
             For each layer keep track of the following information
             (i) Whether the input tensor needs to be padded.
             This is necessary if we want to fold layers with different number of inputs.
             (ii) The list of layers whose output tensors needs to be concatenated.
             This is necessary because the inputs of a layer might come from different layers.
             (iii) The tensorized indices of shape (fold count, arity): (F, H),
             where arity is the number of inputs of the layer. When folding
             layers with different arity (e.g., the mixing layer) a padding will be
             added *and* the last dimension will correspond to the maximum arity.
            inner_layers: A list or module list consisting of layers.
            integral_input_layer: The integral input layer, it can be None and will be lazily built.
        """
        super().__init__()
        self.input_layer = input_layer
        self.scope_layer = scope_layer
        self.bookkeeping = bookkeeping
        if isinstance(inner_layers, list):
            inner_layers = nn.ModuleList(inner_layers)
        # TODO: can we annotate a list here?
        self.inner_layers: List[Layer] = inner_layers  # type: ignore[assignment]
        self.integral_input_layer = integral_input_layer

    @staticmethod
    # pylint: disable-next=too-many-arguments,too-complex,too-many-locals,too-many-statements
    def _build_layers(  # type: ignore[misc]
        rg_layers: List[Tuple[List[PartitionNode], List[RegionNode]]],
        layer_cls: Type[SumProductLayer],
        layer_kwargs: Dict[str, Any],
        reparam: ReparamFunction,
        num_inner_units: int,
        num_input_units: int,
        num_classes: int = 1,
    ) -> Tuple[List[Tuple[bool, List[int], Tensor]], List[Layer]]:
        """Build the layers of the network.

        Args:
            rg_layers: The region graph layers.
            layer_cls (Type[SumProductNetwork]): The layer class.
            layer_kwargs (Dict[str, Any]): The layer arguments.
            reparam (ReparamFunction): The reparametrization function.
            num_inner_units (int): The number of units per inner layer.
            num_input_units (int): The number of units of the input layer.
            num_classes (int): The number of outputs of the network.
        """
        inner_layers: List[Layer] = []
        bookkeeping: List[Tuple[bool, List[int], Tensor]] = []

        # A dictionary mapping each region node ID to
        #   (i) its index in the corresponding fold, and
        #   (ii) the id of the layer that computes such fold
        #        (0 for the input layer and > 0 for inner layers)
        region_id_fold: Dict[int, Tuple[int, int]] = {}
        for i, region in enumerate(rg_layers[0][1]):
            region_id_fold[region.get_id()] = (i, 0)

        # A list mapping layer ids to the number of folds in the output tensor
        num_folds = [len(rg_layers[0][1])]

        # Build inner layers
        for rg_layer_idx, (lpartitions, lregions) in enumerate(rg_layers[1:], start=1):
            # Gather the input regions of each partition
            input_regions = [sorted(p.inputs) for p in lpartitions]
            num_input_regions = list(len(ins) for ins in input_regions)
            max_num_input_regions = max(num_input_regions)

            # Retrieve which folds need to be concatenated
            input_regions_ids = [list(r.get_id() for r in ins) for ins in input_regions]
            input_layers_ids = [
                list(region_id_fold[i][1] for i in ids) for ids in input_regions_ids
            ]
            unique_layer_ids = list(set(i for ids in input_layers_ids for i in ids))
            cumulative_idx: List[int] = np.cumsum(  # type: ignore[misc]
                [0] + [num_folds[i] for i in unique_layer_ids]
            ).tolist()
            base_layer_idx = dict(zip(unique_layer_ids, cumulative_idx))

            # Build indices
            should_pad = False
            input_region_indices = []  # (F, H)
            for regions in input_regions:
                region_indices = []
                for r in regions:
                    fold_idx, layer_id = region_id_fold[r.get_id()]
                    region_indices.append(base_layer_idx[layer_id] + fold_idx)
                if len(regions) < max_num_input_regions:
                    should_pad = True
                    region_indices.extend(
                        [cumulative_idx[-1]] * (max_num_input_regions - len(regions))
                    )
                input_region_indices.append(region_indices)
            fold_indices = torch.tensor(input_region_indices)
            book_entry = (should_pad, unique_layer_ids, fold_indices)
            bookkeeping.append(book_entry)

            # Update dictionaries and number of folds
            region_mixing_indices: Dict[int, List[int]] = defaultdict(list)
            for i, p in enumerate(lpartitions):
                assert len(p.outputs) == 1, "Each partition must belong to exactly one region"
                out_region = p.outputs[0]
                if len(out_region.inputs) == 1:
                    region_id_fold[out_region.get_id()] = (i, len(inner_layers) + 1)
                else:
                    region_mixing_indices[out_region.get_id()].append(i)
            num_folds.append(len(lpartitions))

            # Build the actual layer
            num_outputs = num_inner_units if rg_layer_idx < len(rg_layers) - 1 else num_classes
            num_inputs = num_input_units if rg_layer_idx == 1 else num_inner_units
            fold_mask = fold_indices < cumulative_idx[-1] if should_pad else None
            layer = layer_cls(
                num_inputs,
                num_outputs,
                arity=max_num_input_regions,
                num_folds=num_folds[-1],
                fold_mask=fold_mask,
                reparam=reparam,
                **layer_kwargs,  # type: ignore[misc]
            )
            inner_layers.append(layer)

            # Fold mixing layers, if any
            if not (non_unary_regions := [r for r in lregions if len(r.inputs) > 1]):
                continue
            max_num_input_partitions = max(len(r.inputs) for r in non_unary_regions)

            # Same as above, construct indices and update dictionaries
            should_pad = False
            input_partition_indices = []  # (F, H)
            for i, region in enumerate(non_unary_regions):
                num_input_partitions = len(region.inputs)
                partition_indices = region_mixing_indices[region.get_id()]
                if max_num_input_partitions > num_input_partitions:
                    should_pad = True
                    partition_indices.extend(
                        [num_folds[-1]] * (max_num_input_partitions - num_input_partitions)
                    )
                input_partition_indices.append(partition_indices)
                region_id_fold[region.get_id()] = (i, len(inner_layers) + 1)
            num_folds.append(len(non_unary_regions))
            fold_indices = torch.tensor(input_partition_indices)
            book_entry = (should_pad, [len(inner_layers)], fold_indices)
            bookkeeping.append(book_entry)

            # Build the actual mixing layer
            fold_mask = fold_indices < num_folds[-2] if should_pad else None
            mixing_layer = MixingLayer(
                max_num_input_partitions,
                num_outputs,
                num_folds=num_folds[-1],
                fold_mask=fold_mask,
                reparam=reparam,
            )
            inner_layers.append(mixing_layer)

        return bookkeeping, inner_layers

    @property
    def num_variables(self) -> int:
        """Return the number of variables the circuit is defined on.

        Returns:
            int: The number of variables.
        """
        return self.input_layer.num_vars

    def __call__(self, x: Optional[Tensor] = None) -> Tensor:
        """Invoke the forward.

        Args:
            x (Tensor): The input.

        Returns:
            Tensor: The output.
        """
        # TODO: why do we need this?
        return super().__call__(x)  # type: ignore[no-any-return,misc]

    def _eval_layers(self, x: Tensor) -> Tensor:
        """Eval the layers of the circuit.

        Args:
            x: The folded inputs to be passed to the sequence of layers having shape
             (num_folds, num_units, batch_size).

        Returns:
            Tensor: The output of the circuit.
        """
        layer_outputs: List[Tensor] = [x]

        for layer, (should_pad, in_layer_ids, fold_idx) in zip(self.inner_layers, self.bookkeeping):
            if len(in_layer_ids) == 1:
                # (F, K, B)
                (in_layer_id,) = in_layer_ids
                inputs = layer_outputs[in_layer_id]
            else:
                # (F_1 + ... + F_n, K, B)
                inputs = torch.cat([layer_outputs[i] for i in in_layer_ids], dim=0)
            if should_pad:
                # TODO: The padding value depends on the computation space.
<<<<<<< HEAD
                #  It should be the neutral element of a group.
                #  For now computations are in log-space, thus 0 is our pad value.
                inputs = F.pad(inputs, [0, 0, 0, 0, 0, 1], value=0)
=======
                #  It should be the absorbing element (or annihilating element) of a group.
                #  For now computations are in log-space, thus -infinity is our pad value.
                # TODO: issue with pylint on torch?
                # pylint: disable-next=not-callable
                inputs = F.pad(inputs, [0, 0, 0, 0, 0, 1], value=-float("inf"))
>>>>>>> 9fadcda8
            inputs = inputs[fold_idx]  # inputs: (F, H, K, B)
            outputs = layer(inputs)  # outputs: (F, K, B)
            layer_outputs.append(outputs)

        return layer_outputs[-1][0].T  # (B, K)

    def forward(self, x: Optional[Tensor] = None) -> Tensor:
        """Evaluate the circuit in a feed forward way.

        Args:
            x (Tensor): The input having shape (batch_size, num_vars, num_channels).
             It can be None if the input layer does not need an input.

        Returns:
            Tensor: The output of the circuit.
        """
        # TODO: a better way to handle circuits obtained from integrate()
        #  not requiring an input as they encode a constant?
        in_outputs = self.scope_layer(self.input_layer(x))  # type: ignore[arg-type]
        return self._eval_layers(in_outputs)

    def integrate(self, x: Tensor, in_vars: Union[List[int], List[List[int]]]) -> torch.Tensor:
        """Evaluate an integral of the circuit over some variables.

        Args:
            x: The input having shape (batch_size, num_vars, num_channels).
            in_vars: A list of variables to integrate, or a batch of variables to integrate.

        Returns:
            Tensor: The evaluation of an integral of the circuit.
        """
        if self.integral_input_layer is None:
            # Initialize the integral input layer
            self.integral_input_layer = IntegralInputLayer(self.input_layer)

        # TODO: cache the construction of the integration mask here.
        #  Perhaps we can hash in_vars and construct a cache for them in this class.
        in_mask = one_hot_variables(self.num_variables, in_vars, device=x.device)
        in_outputs = self.scope_layer(self.integral_input_layer(x, in_mask))
        return self._eval_layers(in_outputs)

    # TODO: and what's the meaning of this?
    # def backtrack(self, num_samples=1, class_idx=0, x=None, mode='sampling', **kwargs):
    # TODO: there's actually nothing to doc
    # pylint: disable-next=missing-param-doc
    def backtrack(self, *_: Any, **__: Any) -> None:  # type: ignore[misc]
        """Raise an error.

        Raises:
            NotImplementedError: Not implemented.
        """
        raise NotImplementedError

    # pylint: disable-next=missing-param-doc
    def sample(  # type: ignore[misc]
        self, num_samples: int = 1, class_idx: int = 0, x: Optional[Tensor] = None, **_: Any
    ) -> None:
        """Cause an error anyway.

        Args:
            num_samples (int, optional): I don't know/care now. Defaults to 1.
            class_idx (int, optional): I don't know/care now. Defaults to 0.
            x (Optional[Tensor], optional): I don't know/care now. Defaults to None.
        """
        self.backtrack(num_samples=num_samples, class_idx=class_idx, x=x, mode="sample")

    # pylint: disable-next=missing-param-doc
    def mpe(  # type: ignore[misc]
        self, num_samples: int = 1, class_idx: int = 0, x: Optional[Tensor] = None, **_: Any
    ) -> None:
        """Cause an error anyway.

        Args:
            num_samples (int, optional):  I don't know/care now. Defaults to 1.
            class_idx (int, optional):  I don't know/care now. Defaults to 0.
            x (Optional[Tensor], optional):  I don't know/care now. Defaults to None.
        """
        self.backtrack(num_samples=num_samples, class_idx=class_idx, x=x, mode="argmax")<|MERGE_RESOLUTION|>--- conflicted
+++ resolved
@@ -318,17 +318,9 @@
                 inputs = torch.cat([layer_outputs[i] for i in in_layer_ids], dim=0)
             if should_pad:
                 # TODO: The padding value depends on the computation space.
-<<<<<<< HEAD
                 #  It should be the neutral element of a group.
                 #  For now computations are in log-space, thus 0 is our pad value.
                 inputs = F.pad(inputs, [0, 0, 0, 0, 0, 1], value=0)
-=======
-                #  It should be the absorbing element (or annihilating element) of a group.
-                #  For now computations are in log-space, thus -infinity is our pad value.
-                # TODO: issue with pylint on torch?
-                # pylint: disable-next=not-callable
-                inputs = F.pad(inputs, [0, 0, 0, 0, 0, 1], value=-float("inf"))
->>>>>>> 9fadcda8
             inputs = inputs[fold_idx]  # inputs: (F, H, K, B)
             outputs = layer(inputs)  # outputs: (F, K, B)
             layer_outputs.append(outputs)
